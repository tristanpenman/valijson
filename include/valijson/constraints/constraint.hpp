--- conflicted
+++ resolved
@@ -47,8 +47,4 @@
 };
 
 } // namespace constraints
-<<<<<<< HEAD
-} // namespace valijson
-=======
-} // namespace valijson
->>>>>>> d3a560d3
+} // namespace valijson