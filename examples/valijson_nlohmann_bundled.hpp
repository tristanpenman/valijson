#pragma once

#include <iostream>
#include <exception>

namespace valijson {
#if defined(_MSC_VER) && _MSC_VER == 1800
#define VALIJSON_NORETURN __declspec(noreturn)
#else
#define VALIJSON_NORETURN [[noreturn]]
#endif

#if VALIJSON_USE_EXCEPTIONS
#include <stdexcept>

VALIJSON_NORETURN inline void throwRuntimeError(const std::string& msg) {
  throw std::runtime_error(msg);
}

VALIJSON_NORETURN inline void throwLogicError(const std::string& msg) {
  throw std::logic_error(msg);
}
#else
VALIJSON_NORETURN inline void throwRuntimeError(const std::string& msg) {
  std::cerr << msg << std::endl;
  abort();
}
VALIJSON_NORETURN inline void throwLogicError(const std::string& msg) {
  std::cerr << msg << std::endl;
  abort();
}

#endif

VALIJSON_NORETURN inline void throwNotSupported() {
    throwRuntimeError("Not supported");
}

} // namespace valijson
#pragma once

#include <functional>

namespace valijson {
namespace adapters {

class FrozenValue;

/**
 * @brief   An interface that encapsulates access to the JSON values provided
 *          by a JSON parser implementation.
 *
 * This interface allows JSON processing code to be parser-agnostic. It provides
 * functions to access the plain old datatypes (PODs) that are described in the
 * JSON specification, and callback-based access to the contents of arrays and
 * objects.
 *
 * The interface also defines a set of functions that allow for type-casting and
 * type-comparison based on value rather than on type.
 */
class Adapter
{
public:

    /// Typedef for callback function supplied to applyToArray.
    typedef std::function<bool (const Adapter &)>
        ArrayValueCallback;

    /// Typedef for callback function supplied to applyToObject.
    typedef std::function<bool (const std::string &, const Adapter &)>
        ObjectMemberCallback;

    /**
     * @brief   Virtual destructor defined to ensure deletion via base-class
     *          pointers is safe.
     */
    virtual ~Adapter() = default;

    /**
     * @brief   Apply a callback function to each value in an array.
     *
     * The callback function is invoked for each element in the array, until
     * it has been applied to all values, or it returns false.
     *
     * @param   fn  Callback function to invoke
     *
     * @returns true if Adapter contains an array and all values are equal,
     *          false otherwise.
     */
    virtual bool applyToArray(ArrayValueCallback fn) const = 0;

    /**
     * @brief   Apply a callback function to each member in an object.
     *
     * The callback function shall be invoked for each member in the object,
     * until it has been applied to all values, or it returns false.
     *
     * @param   fn  Callback function to invoke
     *
     * @returns true if Adapter contains an object, and callback function
     *          returns true for each member in the object, false otherwise.
     */
    virtual bool applyToObject(ObjectMemberCallback fn) const = 0;

    /**
     * @brief   Return the boolean representation of the contained value.
     *
     * This function shall return a boolean value if the Adapter contains either
     * an actual boolean value, or one of the strings 'true' or 'false'.
     * The string comparison is case-sensitive.
     *
     * An exception shall be thrown if the value cannot be cast to a boolean.
     *
     * @returns  Boolean representation of contained value.
     */
    virtual bool asBool() const = 0;

    /**
     * @brief   Retrieve the boolean representation of the contained value.
     *
     * This function shall retrieve a boolean value if the Adapter contains
     * either an actual boolean value, or one of the strings 'true' or 'false'.
     * The string comparison is case-sensitive.
     *
     * The retrieved value is returned via reference.
     *
     * @param   result  reference to a bool to set with retrieved value.
     *
     * @returns true if the value could be retrieved, false otherwise
     */
    virtual bool asBool(bool &result) const = 0;

    /**
     * @brief   Return the double representation of the contained value.
     *
     * This function shall return a double value if the Adapter contains either
     * an actual double, an integer, or a string that contains a valid
     * representation of a numeric value (according to the C++ Std Library).
     *
     * An exception shall be thrown if the value cannot be cast to a double.
     *
     * @returns  Double representation of contained value.
     */
    virtual double asDouble() const = 0;

    /**
     * @brief   Retrieve the double representation of the contained value.
     *
     * This function shall retrieve a double value if the Adapter contains either
     * an actual double, an integer, or a string that contains a valid
     * representation of a numeric value (according to the C++ Std Library).
     *
     * The retrieved value is returned via reference.
     *
     * @param   result  reference to a double to set with retrieved value.
     *
     * @returns true if the value could be retrieved, false otherwise
     */
    virtual bool asDouble(double &result) const = 0;

    /**
     * @brief   Return the int64_t representation of the contained value.
     *
     * This function shall return an int64_t value if the Adapter contains either
     * an actual integer, or a string that contains a valid representation of an
     * integer value (according to the C++ Std Library).
     *
     * An exception shall be thrown if the value cannot be cast to an int64_t.
     *
     * @returns  int64_t representation of contained value.
     */
    virtual int64_t asInteger() const = 0;

    /**
     * @brief   Retrieve the int64_t representation of the contained value.
     *
     * This function shall retrieve an int64_t value if the Adapter contains
     * either an actual integer, or a string that contains a valid
     * representation of an integer value (according to the C++ Std Library).
     *
     * The retrieved value is returned via reference.
     *
     * @param   result  reference to a int64_t to set with retrieved value.
     *
     * @returns true if the value could be retrieved, false otherwise
     */
    virtual bool asInteger(int64_t &result) const = 0;

    /**
     * @brief   Return the string representation of the contained value.
     *
     * This function shall return a string value if the Adapter contains either
     * an actual string, a literal value of another POD type, an empty array,
     * an empty object, or null.
     *
     * An exception shall be thrown if the value cannot be cast to a string.
     *
     * @returns  string representation of contained value.
     */
    virtual std::string asString() const = 0;

    /**
     * @brief   Retrieve the string representation of the contained value.
     *
     * This function shall retrieve a string value if the Adapter contains either
     * an actual string, a literal value of another POD type, an empty array,
     * an empty object, or null.
     *
     * The retrieved value is returned via reference.
     *
     * @param   result  reference to a string to set with retrieved value.
     *
     * @returns true if the value could be retrieved, false otherwise
     */
    virtual bool asString(std::string &result) const = 0;

    /**
     * @brief   Compare the value held by this Adapter instance with the value
     *          held by another Adapter instance.
     *
     * @param   other   the other adapter instance
     * @param   strict  flag to use strict type comparison
     *
     * @returns true if values are equal, false otherwise
     */
    virtual bool equalTo(const Adapter &other, bool strict) const = 0;

    /**
     * @brief   Create a new FrozenValue instance that is equivalent to the
     *          value contained by the Adapter.
     *
     * @returns pointer to a new FrozenValue instance, belonging to the caller.
     */
    virtual FrozenValue* freeze() const = 0;

    /**
     * @brief   Return the number of elements in the array.
     *
     * Throws an exception if the value is not an array.
     *
     * @return  number of elements if value is an array
     */
    virtual size_t getArraySize() const = 0;

    /**
     * @brief   Retrieve the number of elements in the array.
     *
     * This function shall return true or false to indicate whether or not the
     * result value was set. If the contained value is not an array, the
     * result value shall not be set. This applies even if the value could be
     * cast to an empty array. The calling code is expected to handles those
     * cases manually.
     *
     * @param   result  reference to size_t variable to set with result.
     *
     * @return  true if value retrieved successfully, false otherwise.
     */
    virtual bool getArraySize(size_t &result) const = 0;

    /**
     * @brief   Return the contained boolean value.
     *
     * This function shall throw an exception if the contained value is not a
     * boolean.
     *
     * @returns contained boolean value.
     */
    virtual bool getBool() const = 0;

    /**
     * @brief   Retrieve the contained boolean value.
     *
     * This function shall retrieve the boolean value contained by this Adapter,
     * and store it in the result variable that was passed by reference.
     *
     * @param   result  reference to boolean variable to set with result.
     *
     * @returns true if the value was retrieved, false otherwise.
     */
    virtual bool getBool(bool &result) const = 0;

    /**
     * @brief   Return the contained double value.
     *
     * This function shall throw an exception if the contained value is not a
     * double.
     *
     * @returns contained double value.
     */
    virtual double getDouble() const = 0;

    /**
     * @brief   Retrieve the contained double value.
     *
     * This function shall retrieve the double value contained by this Adapter,
     * and store it in the result variable that was passed by reference.
     *
     * @param   result  reference to double variable to set with result.
     *
     * @returns true if the value was retrieved, false otherwise.
     */
    virtual bool getDouble(double &result) const = 0;

    /**
     * @brief   Return the contained integer value.
     *
     * This function shall throw an exception if the contained value is not a
     * integer.
     *
     * @returns contained integer value.
     */
    virtual int64_t getInteger() const = 0;

    /**
     * @brief   Retrieve the contained integer value.
     *
     * This function shall retrieve the integer value contained by this Adapter,
     * and store it in the result variable that was passed by reference.
     *
     * @param   result  reference to integer variable to set with result.
     *
     * @returns true if the value was retrieved, false otherwise.
     */
    virtual bool getInteger(int64_t &result) const = 0;

    /**
     * @brief   Return the contained numeric value as a double.
     *
     * This function shall throw an exception if the contained value is not a
     * integer or a double.
     *
     * @returns contained double or integral value.
     */
    virtual double getNumber() const = 0;

    /**
     * @brief   Retrieve the contained numeric value as a double.
     *
     * This function shall retrieve the double or integral value contained by
     * this Adapter, and store it in the result variable that was passed by
     * reference.
     *
     * @param   result  reference to double variable to set with result.
     *
     * @returns true if the value was retrieved, false otherwise.
     */
    virtual bool getNumber(double &result) const = 0;

    /**
     * @brief   Return the number of members in the object.
     *
     * Throws an exception if the value is not an object.
     *
     * @return  number of members if value is an object
     */
    virtual size_t getObjectSize() const = 0;

    /**
     * @brief   Retrieve the number of members in the object.
     *
     * This function shall return true or false to indicate whether or not the
     * result value was set. If the contained value is not an object, the
     * result value shall not be set. This applies even if the value could be
     * cast to an empty object. The calling code is expected to handles those
     * cases manually.
     *
     * @param   result  reference to size_t variable to set with result.
     *
     * @return  true if value retrieved successfully, false otherwise.
     */
    virtual bool getObjectSize(size_t &result) const = 0;

    /**
     * @brief   Return the contained string value.
     *
     * This function shall throw an exception if the contained value is not a
     * string - even if the value could be cast to a string. The asString()
     * function should be used when casting is allowed.
     *
     * @returns string contained by this Adapter
     */
    virtual std::string getString() const = 0;

    /**
     * @brief   Retrieve the contained string value.
     *
     * This function shall retrieve the string value contained by this Adapter,
     * and store it in result variable that is passed by reference.
     *
     * @param   result  reference to string to set with result
     *
     * @returns true if string was retrieved, false otherwise
     */
    virtual bool getString(std::string &result) const = 0;

    /**
     * @brief   Returns whether or not this Adapter supports strict types.
     *
     * This function shall return true if the Adapter implementation supports
     * strict types, or false if the Adapter fails to store any part of the
     * type information supported by the Adapter interface.
     *
     * For example, the PropertyTreeAdapter implementation stores POD values as
     * strings, effectively discarding any other type information. If you were
     * to call isDouble() on a double stored by this Adapter, the result would
     * be false. The maybeDouble(), asDouble() and various related functions
     * are provided to perform type checking based on value rather than on type.
     *
     * The BasicAdapter template class provides implementations for the type-
     * casting functions so that Adapter implementations are semantically
     * equivalent in their type-casting behaviour.
     *
     * @returns true if Adapter supports strict types, false otherwise
     */
    virtual bool hasStrictTypes() const = 0;

    /// Returns true if the contained value is definitely an array.
    virtual bool isArray() const = 0;

    /// Returns true if the contained value is definitely a boolean.
    virtual bool isBool() const = 0;

    /// Returns true if the contained value is definitely a double.
    virtual bool isDouble() const = 0;

    /// Returns true if the contained value is definitely an integer.
    virtual bool isInteger() const = 0;

    /// Returns true if the contained value is definitely a null.
    virtual bool isNull() const = 0;

    /// Returns true if the contained value is either a double or an integer.
    virtual bool isNumber() const = 0;

    /// Returns true if the contained value is definitely an object.
    virtual bool isObject() const = 0;

    /// Returns true if the contained value is definitely a string.
    virtual bool isString() const = 0;

    /**
     * @brief   Returns true if the contained value can be cast to an array.
     *
     * @returns true if the contained value is an array, an empty string, or an
     *          empty object.
     */
    virtual bool maybeArray() const = 0;

    /**
     * @brief   Returns true if the contained value can be cast to a boolean.
     *
     * @returns true if the contained value is a boolean, or one of the strings
     *          'true' or 'false'. Note that numeric values are not to be cast
     *          to boolean values.
     */
    virtual bool maybeBool() const = 0;

    /**
     * @brief   Returns true if the contained value can be cast to a double.
     *
     * @returns true if the contained value is a double, an integer, or a string
     *          containing a double or integral value.
     */
    virtual bool maybeDouble() const = 0;

    /**
     * @brief   Returns true if the contained value can be cast to an integer.
     *
     * @returns true if the contained value is an integer, or a string
     *          containing an integral value.
     */
    virtual bool maybeInteger() const = 0;

    /**
     * @brief   Returns true if the contained value can be cast to a null.
     *
     * @returns true if the contained value is null or an empty string.
     */
    virtual bool maybeNull() const = 0;

    /**
     * @brief   Returns true if the contained value can be cast to an object.
     *
     * @returns true if the contained value is an object, an empty array or
     *          an empty string.
     */
    virtual bool maybeObject() const = 0;

    /**
     * @brief   Returns true if the contained value can be cast to a string.
     *
     * @returns true if the contained value is a non-null POD type, an empty
     *          array, or an empty object.
     */
    virtual bool maybeString() const = 0;
};

/**
 * @brief  Template struct that should be specialised for each concrete Adapter
 *         class.
 *
 * @deprecated  This is a bit of a hack, and I'd like to remove it.
 */
template<typename T>
struct AdapterTraits
{

};

}  // namespace adapters
}  // namespace valijson
#pragma once

#include <cstdint>
#include <optional>
#include <sstream>


namespace valijson {
namespace adapters {

/**
 * @brief  A helper for the array and object member iterators.
 *
 * See http://www.stlsoft.org/doc-1.9/group__group____pattern____dereference__proxy.html
 * for motivation
 *
 * @tparam Value  Name of the value type
 */
template<class Value>
struct DerefProxy
{
    explicit DerefProxy(const Value& x)
      : m_ref(x) { }

    Value* operator->()
    {
        return std::addressof(m_ref);
    }

    explicit operator Value*()
    {
        return std::addressof(m_ref);
    }

private:
    Value m_ref;
};

/**
 * @brief  Template class that implements the expected semantics of an Adapter.
 *
 * Implementing all of the type-casting functionality for each Adapter is error
 * prone and tedious, so this template class aims to minimise the duplication
 * of code between various Adapter implementations. This template doesn't quite
 * succeed in removing all duplication, but it has greatly simplified the
 * implementation of a new Adapter by encapsulating the type-casting semantics
 * and a lot of the trivial functionality associated with the Adapter interface.
 *
 * By inheriting from this template class, Adapter implementations will inherit
 * the exception throwing behaviour that is expected by other parts of the
 * Valijson library.
 *
 * @tparam  AdapterType       Self-referential name of the Adapter being
 *                            specialised.
 * @tparam  ArrayType         Name of the type that will be returned by the
 *                            getArray() function. Instances of this type should
 *                            provide begin(), end() and size() functions so
 *                            that it is possible to iterate over the values in
 *                            the array.
 * @tparam  ObjectMemberType  Name of the type exposed when iterating over the
 *                            contents of an object returned by getObject().
 * @tparam  ObjectType        Name of the type that will be returned by the
 *                            getObject() function. Instances of this type
 *                            should provide begin(), end(), find() and size()
 *                            functions so that it is possible to iterate over
 *                            the members of the object.
 * @tparam  ValueType         Name of the type that provides a consistent
 *                            interface to a JSON value for a parser. For
 *                            example, this type should provide the getDouble()
 *                            and isDouble() functions. But it does not need to
 *                            know how to cast values from one type to another -
 *                            that functionality is provided by this template
 *                            class.
 */
template<
    typename AdapterType,
    typename ArrayType,
    typename ObjectMemberType,
    typename ObjectType,
    typename ValueType>
class BasicAdapter: public Adapter
{
protected:

    /**
     * @brief   Functor for comparing two arrays.
     *
     * This functor is used to compare the elements in an array of the type
     * ArrayType with individual values provided as generic Adapter objects.
     * Comparison is performed by the () operator.
     *
     * The functor works by maintaining an iterator for the current position
     * in an array. Each time the () operator is called, the value at this
     * position is compared with the value passed as an argument to ().
     * Immediately after the comparison, the iterator will be incremented.
     *
     * This functor is designed to be passed to the applyToArray() function
     * of an Adapter object.
     */
    class ArrayComparisonFunctor
    {
    public:

        /**
         * @brief   Construct an ArrayComparisonFunctor for an array.
         *
         * @param   array   Array to compare values against
         * @param   strict  Flag to use strict type comparison
         */
        ArrayComparisonFunctor(const ArrayType &array, bool strict)
          : m_itr(array.begin()),
            m_end(array.end()),
            m_strict(strict) { }

        /**
         * @brief   Compare a value against the current element in the array.
         *
         * @param   adapter  Value to be compared with current element
         *
         * @returns true if values are equal, false otherwise.
         */
        bool operator()(const Adapter &adapter)
        {
            if (m_itr == m_end) {
                return false;
            }

            return AdapterType(*m_itr++).equalTo(adapter, m_strict);
        }

    private:

        /// Iterator for current element in the array
        typename ArrayType::const_iterator m_itr;

        /// Iterator for one-past the last element of the array
        typename ArrayType::const_iterator m_end;

        /// Flag to use strict type comparison
        const bool m_strict;
    };

    /**
     * @brief   Functor for comparing two objects
     *
     * This functor is used to compare the members of an object of the type
     * ObjectType with key-value pairs belonging to another object.
     *
     * The functor works by maintaining a reference to an object provided via
     * the constructor. When time the () operator is called with a key-value
     * pair as arguments, the function will attempt to find the key in the
     * base object. If found, the associated value will be compared with the
     * value provided to the () operator.
     *
     * This functor is designed to be passed to the applyToObject() function
     * of an Adapter object.
     */
    class ObjectComparisonFunctor
    {
    public:

        /**
         * @brief   Construct a new ObjectComparisonFunctor for an object.
         *
         * @param   object  object to use as comparison baseline
         * @param   strict  flag to use strict type-checking
         */
        ObjectComparisonFunctor(const ObjectType &object, bool strict)
          : m_object(object),
            m_strict(strict) { }

        /**
         * @brief   Find a key in the object and compare its value.
         *
         * @param   key    Key to find
         * @param   value  Value to be compared against
         *
         * @returns true if key is found and values are equal, false otherwise.
         */
        bool operator()(const std::string &key, const Adapter &value)
        {
            const typename ObjectType::const_iterator itr = m_object.find(key);
            if (itr == m_object.end()) {
                return false;
            }

            return (*itr).second.equalTo(value, m_strict);
        }

    private:

        /// Object to be used as a comparison baseline
        const ObjectType &m_object;

        /// Flag to use strict type-checking
        bool m_strict;
    };


public:

    /// Alias for ArrayType template parameter
    typedef ArrayType Array;

    /// Alias for ObjectMemberType template parameter
    typedef ObjectMemberType ObjectMember;

    /// Alias for ObjectType template parameter
    typedef ObjectType Object;

    /**
     * @brief   Construct an Adapter using the default value.
     *
     * This constructor relies on the default constructor of the ValueType
     * class provided as a template argument.
     */
    BasicAdapter() = default;

    /**
     * @brief   Construct an Adapter using a specified ValueType object.
     *
     * This constructor relies on the copy constructor of the ValueType
     * class provided as template argument.
     */
    explicit BasicAdapter(const ValueType &value)
      : m_value(value) { }

    bool applyToArray(ArrayValueCallback fn) const override
    {
        if (!maybeArray()) {
            return false;
        }

        // Due to the fact that the only way a value can be 'maybe an array' is
        // if it is an empty string or empty object, we only need to go to
        // effort of constructing an ArrayType instance if the value is
        // definitely an array.
        if (m_value.isArray()) {
            const std::optional<Array> array = m_value.getArrayOptional();
            for (const AdapterType element : *array) {
                if (!fn(element)) {
                    return false;
                }
            }
        }

        return true;
    }

    bool applyToObject(ObjectMemberCallback fn) const override
    {
        if (!maybeObject()) {
            return false;
        }

        if (m_value.isObject()) {
            const std::optional<Object> object = m_value.getObjectOptional();
            for (const ObjectMemberType member : *object) {
                if (!fn(member.first, AdapterType(member.second))) {
                    return false;
                }
            }
        }

        return true;
    }

    /**
     * @brief   Return an ArrayType instance containing an array representation
     *          of the value held by this Adapter.
     *
     * This is a convenience function that is not actually declared in the
     * Adapter interface, but allows for useful techniques such as procedural
     * iteration over the elements in an array. The ArrayType instance that is
     * returned by this function is compatible with the BOOST_FOREACH macro.
     *
     * If the contained value is either an empty object, or an empty string,
     * then this function will cast the value to an empty array.
     *
     * @returns ArrayType instance containing an array representation of the
     *          value held by this Adapter.
     */
    ArrayType asArray() const
    {
        if (m_value.isArray()) {
            return *m_value.getArrayOptional();
        } else if (m_value.isObject()) {
            size_t objectSize;
            if (m_value.getObjectSize(objectSize) && objectSize == 0) {
                return ArrayType();
            }
        } else if (m_value.isString()) {
            std::string stringValue;
            if (m_value.getString(stringValue) && stringValue.empty()) {
                return ArrayType();
            }
        }

        throwRuntimeError("JSON value cannot be cast to an array.");
    }

    bool asBool() const override
    {
        bool result;
        if (asBool(result)) {
            return result;
        }

        throwRuntimeError("JSON value cannot be cast to a boolean.");
    }

    bool asBool(bool &result) const override
    {
        if (m_value.isBool()) {
            return m_value.getBool(result);
        } else if (m_value.isString()) {
            std::string s;
            if (m_value.getString(s)) {
                if (s == "true") {
                    result = true;
                    return true;
                } else if (s == "false") {
                    result = false;
                    return true;
                }
            }
        }

        return false;
    }

    double asDouble() const override
    {
        double result;
        if (asDouble(result)) {
            return result;
        }

        throwRuntimeError("JSON value cannot be cast to a double.");
    }

    bool asDouble(double &result) const override
    {
        if (m_value.isDouble()) {
            return m_value.getDouble(result);
        } else if (m_value.isInteger()) {
            int64_t i;
            if (m_value.getInteger(i)) {
                result = double(i);
                return true;
            }
        } else if (m_value.isString()) {
            std::string s;
            if (m_value.getString(s)) {
                const char *b = s.c_str();
                char *e = nullptr;
                double x = strtod(b, &e);
                if (e == b || e != b + s.length()) {
                    return false;
                }
                result = x;
                return true;
            }
        }

        return false;
    }

    int64_t asInteger() const override
    {
        int64_t result;
        if (asInteger(result)) {
            return result;
        }

        throwRuntimeError("JSON value cannot be cast as an integer.");
    }

    bool asInteger(int64_t &result) const override
    {
        if (m_value.isInteger()) {
            return m_value.getInteger(result);
        } else if (m_value.isString()) {
            std::string s;
            if (m_value.getString(s)) {
                std::istringstream i(s);
                int64_t x;
                char c;
                if (!(!(i >> x) || i.get(c))) {
                    result = x;
                    return true;
                }
            }
        }

        return false;
    }

    /**
     * @brief   Return an ObjectType instance containing an array representation
     *          of the value held by this Adapter.
     *
     * This is a convenience function that is not actually declared in the
     * Adapter interface, but allows for useful techniques such as procedural
     * iteration over the members of the object. The ObjectType instance that is
     * returned by this function is compatible with the BOOST_FOREACH macro.
     *
     * @returns ObjectType instance containing an object representation of the
     *          value held by this Adapter.
     */
    ObjectType asObject() const
    {
        if (m_value.isObject()) {
            return *m_value.getObjectOptional();
        } else if (m_value.isArray()) {
            size_t arraySize;
            if (m_value.getArraySize(arraySize) && arraySize == 0) {
                return ObjectType();
            }
        } else if (m_value.isString()) {
            std::string stringValue;
            if (m_value.getString(stringValue) && stringValue.empty()) {
                return ObjectType();
            }
        }

        throwRuntimeError("JSON value cannot be cast to an object.");
    }

    std::string asString() const override
    {
        std::string result;
        if (asString(result)) {
            return result;
        }

        throwRuntimeError("JSON value cannot be cast to a string.");
    }

    bool asString(std::string &result) const override
    {
        if (m_value.isString()) {
            return m_value.getString(result);
        } else if (m_value.isNull()) {
            result.clear();
            return true;
        } else if (m_value.isArray()) {
            size_t arraySize;
            if (m_value.getArraySize(arraySize) && arraySize == 0) {
                result.clear();
                return true;
            }
        } else if (m_value.isObject()) {
            size_t objectSize;
            if (m_value.getObjectSize(objectSize) && objectSize == 0) {
                result.clear();
                return true;
            }
        } else if (m_value.isBool()) {
            bool boolValue;
            if (m_value.getBool(boolValue)) {
                result = boolValue ? "true" : "false";
                return true;
            }
        } else if (m_value.isInteger()) {
            int64_t integerValue;
            if (m_value.getInteger(integerValue)) {
                result = std::to_string(integerValue);
                return true;
            }
        } else if (m_value.isDouble()) {
            double doubleValue;
            if (m_value.getDouble(doubleValue)) {
                result = std::to_string(doubleValue);
                return true;
            }
        }

        return false;
    }

    bool equalTo(const Adapter &other, bool strict) const override
    {
        if (isNull() || (!strict && maybeNull())) {
            return other.isNull() || (!strict && other.maybeNull());
        } else if (isBool() || (!strict && maybeBool())) {
            return (other.isBool() || (!strict && other.maybeBool())) && other.asBool() == asBool();
        } else if (isNumber() && strict) {
            return other.isNumber() && other.getNumber() == getNumber();
        } else if (!strict && maybeDouble()) {
            return (other.maybeDouble() && other.asDouble() == asDouble());
        } else if (!strict && maybeInteger()) {
            return (other.maybeInteger() && other.asInteger() == asInteger());
        } else if (isString() || (!strict && maybeString())) {
            return (other.isString() || (!strict && other.maybeString())) &&
                other.asString() == asString();
        } else if (isArray()) {
            if (other.isArray() && getArraySize() == other.getArraySize()) {
                const std::optional<ArrayType> array = m_value.getArrayOptional();
                if (array) {
                    ArrayComparisonFunctor fn(*array, strict);
                    return other.applyToArray(fn);
                }
            } else if (!strict && other.maybeArray() && getArraySize() == 0) {
                return true;
            }
        } else if (isObject()) {
            if (other.isObject() && other.getObjectSize() == getObjectSize()) {
                const std::optional<ObjectType> object = m_value.getObjectOptional();
                if (object) {
                    ObjectComparisonFunctor fn(*object, strict);
                    return other.applyToObject(fn);
                }
            } else if (!strict && other.maybeObject() && getObjectSize() == 0) {
                return true;
            }
        }

        return false;
    }

    /**
     * @brief   Return an ArrayType instance representing the array contained
     *          by this Adapter instance.
     *
     * This is a convenience function that is not actually declared in the
     * Adapter interface, but allows for useful techniques such as procedural
     * iteration over the elements in an array. The ArrayType instance that is
     * returned by this function is compatible with the BOOST_FOREACH macro.
     *
     * If the contained is not an array, this function will throw an exception.
     *
     * @returns ArrayType instance containing an array representation of the
     *          value held by this Adapter.
     */
    ArrayType getArray() const
    {
        std::optional<ArrayType> arrayValue = m_value.getArrayOptional();
        if (arrayValue) {
            return *arrayValue;
        }

        throwRuntimeError("JSON value is not an array.");
    }

    size_t getArraySize() const override
    {
        size_t result;
        if (m_value.getArraySize(result)) {
            return result;
        }

        throwRuntimeError("JSON value is not an array.");
    }

    bool getArraySize(size_t &result) const override
    {
        return m_value.getArraySize(result);
    }

    bool getBool() const override
    {
        bool result;
        if (getBool(result)) {
            return result;
        }

        throwRuntimeError("JSON value is not a boolean.");
    }

    bool getBool(bool &result) const override
    {
        return m_value.getBool(result);
    }

    double getDouble() const override
    {
        double result;
        if (getDouble(result)) {
            return result;
        }

        throwRuntimeError("JSON value is not a double.");
    }

    bool getDouble(double &result) const override
    {
        return m_value.getDouble(result);
    }

    int64_t getInteger() const override
    {
        int64_t result;
        if (getInteger(result)) {
            return result;
        }

        throwRuntimeError("JSON value is not an integer.");
    }

    bool getInteger(int64_t &result) const override
    {
        return m_value.getInteger(result);
    }

    double getNumber() const override
    {
        double result;
        if (getNumber(result)) {
            return result;
        }

        throwRuntimeError("JSON value is not a number.");
    }

    bool getNumber(double &result) const override
    {
        if (isDouble()) {
            return getDouble(result);
        } else if (isInteger()) {
            int64_t integerResult;
            if (getInteger(integerResult)) {
                result = static_cast<double>(integerResult);
                return true;
            }
        }

        return false;
    }

    /**
     * @brief   Return an ObjectType instance representing the object contained
     *          by this Adapter instance.
     *
     * This is a convenience function that is not actually declared in the
     * Adapter interface, but allows for useful techniques such as procedural
     * iteration over the members of an object. The ObjectType instance that is
     * returned by this function is compatible with the BOOST_FOREACH macro.
     *
     * If the contained is not an object, this function will throw an exception.
     *
     * @returns ObjectType instance containing an array representation of the
     *          value held by this Adapter.
     */
    ObjectType getObject() const
    {
        std::optional<ObjectType> objectValue = m_value.getObjectOptional();
        if (objectValue) {
            return *objectValue;
        }

        throwRuntimeError("JSON value is not an object.");
    }

    size_t getObjectSize() const override
    {
        size_t result;
        if (getObjectSize(result)) {
            return result;
        }

        throwRuntimeError("JSON value is not an object.");
    }

    bool getObjectSize(size_t &result) const override
    {
        return m_value.getObjectSize(result);
    }

    std::string getString() const override
    {
        std::string result;
        if (getString(result)) {
            return result;
        }

        throwRuntimeError("JSON value is not a string.");
    }

    bool getString(std::string &result) const override
    {
        return m_value.getString(result);
    }

    FrozenValue * freeze() const override
    {
        return m_value.freeze();
    }

    bool hasStrictTypes() const override
    {
        return ValueType::hasStrictTypes();
    }

    bool isArray() const override
    {
        return m_value.isArray();
    }

    bool isBool() const override
    {
        return m_value.isBool();
    }

    bool isDouble() const override
    {
        return m_value.isDouble();
    }

    bool isInteger() const override
    {
        return m_value.isInteger();
    }

    bool isNull() const override
    {
        return m_value.isNull();
    }

    bool isNumber() const override
    {
        return m_value.isInteger() || m_value.isDouble();
    }

    bool isObject() const override
    {
        return m_value.isObject();
    }

    bool isString() const override
    {
        return m_value.isString();
    }

    bool maybeArray() const override
    {
        if (m_value.isArray()) {
            return true;
        } else if (m_value.isObject()) {
            size_t objectSize;
            if (m_value.getObjectSize(objectSize) && objectSize == 0) {
                return true;
            }
        }

        return false;
    }

    bool maybeBool() const override
    {
        if (m_value.isBool()) {
            return true;
        } else if (maybeString()) {
            std::string stringValue;
            if (m_value.getString(stringValue)) {
                if (stringValue == "true" || stringValue == "false") {
                    return true;
                }
            }
        }

        return false;
    }

    bool maybeDouble() const override
    {
        if (m_value.isNumber()) {
            return true;
        } else if (maybeString()) {
            std::string s;
            if (m_value.getString(s)) {
                const char *b = s.c_str();
                char *e = nullptr;
                strtod(b, &e);
                return e != b && e == b + s.length();
            }
        }

        return false;
    }

    bool maybeInteger() const override
    {
        if (m_value.isInteger()) {
            return true;
        } else if (maybeString()) {
            std::string s;
            if (m_value.getString(s)) {
                std::istringstream i(s);
                int64_t x;
                char c;
                if (!(i >> x) || i.get(c)) {
                    return false;
                }
                return true;
            }
        }

        return false;
    }

    bool maybeNull() const override
    {
        if (m_value.isNull()) {
            return true;
        } else if (maybeString()) {
            std::string stringValue;
            if (m_value.getString(stringValue)) {
                if (stringValue.empty()) {
                    return true;
                }
            }
        }

        return false;
    }

    bool maybeObject() const override
    {
        if (m_value.isObject()) {
            return true;
        } else if (maybeArray()) {
            size_t arraySize;
            if (m_value.getArraySize(arraySize) && arraySize == 0) {
                return true;
            }
        }

        return false;
    }

    bool maybeString() const override
    {
        if (m_value.isString() || m_value.isBool() || m_value.isInteger() || m_value.isDouble()) {
            return true;
        } else if (m_value.isObject()) {
            size_t objectSize;
            if (m_value.getObjectSize(objectSize) && objectSize == 0) {
                return true;
            }
        } else if (m_value.isArray()) {
            size_t arraySize;
            if (m_value.getArraySize(arraySize) && arraySize == 0) {
                return true;
            }
        }

        return false;
    }

private:

    const ValueType m_value;
};

}  // namespace adapters
}  // namespace valijson
#pragma once

#include <limits>

namespace valijson {
namespace internal {

template<class T>
class CustomAllocator
{
public:
    /// Typedef for custom new-/malloc-like function
    typedef void * (*CustomAlloc)(size_t size);

    /// Typedef for custom free-like function
    typedef void (*CustomFree)(void *);

    // Standard allocator typedefs
    typedef T value_type;
    typedef T* pointer;
    typedef const T* const_pointer;
    typedef T& reference;
    typedef const T& const_reference;
    typedef std::size_t size_type;
    typedef std::ptrdiff_t difference_type;

    template<typename U>
    struct rebind
    {
        typedef CustomAllocator<U> other;
    };

    CustomAllocator()
      : m_allocFn([](size_t size) { return ::operator new(size, std::nothrow); }),
        m_freeFn(::operator delete) { }

    CustomAllocator(CustomAlloc allocFn, CustomFree freeFn)
      : m_allocFn(allocFn),
        m_freeFn(freeFn) { }

    CustomAllocator(const CustomAllocator &other)
      : m_allocFn(other.m_allocFn),
        m_freeFn(other.m_freeFn) { }

    template<typename U>
    CustomAllocator(CustomAllocator<U> const &other)
      : m_allocFn(other.m_allocFn),
        m_freeFn(other.m_freeFn) { }

    CustomAllocator & operator=(const CustomAllocator &other)
    {
        m_allocFn = other.m_allocFn;
        m_freeFn = other.m_freeFn;

        return *this;
    }

    pointer address(reference r)
    {
        return &r;
    }

    const_pointer address(const_reference r)
    {
        return &r;
    }

    pointer allocate(size_type cnt, const void * = nullptr)
    {
        return reinterpret_cast<pointer>(m_allocFn(cnt * sizeof(T)));
    }

    void deallocate(pointer p, size_type)
    {
        m_freeFn(p);
    }

    size_type max_size() const
    {
        return std::numeric_limits<size_type>::max() / sizeof(T);
    }

    void construct(pointer p, const T& t)
    {
        new(p) T(t);
    }

    void destroy(pointer p)
    {
        p->~T();
    }

    bool operator==(const CustomAllocator &other) const
    {
        return other.m_allocFn == m_allocFn && other.m_freeFn == m_freeFn;
    }

    bool operator!=(const CustomAllocator &other) const
    {
        return !operator==(other);
    }

    CustomAlloc m_allocFn;

    CustomFree m_freeFn;
};

} // end namespace internal
} // end namespace valijson
#pragma once

#include <string>

namespace valijson {
namespace internal {

template<typename AdapterType>
std::string nodeTypeAsString(const AdapterType &node) {
    if (node.isArray()) {
        return "array";
    } else if (node.isObject()) {
        return "object";
    } else if (node.isString()) {
        return "string";
    } else if (node.isNull()) {
        return "null";
    } else if (node.isInteger()) {
        return "integer";
    } else if (node.isDouble()) {
        return "double";
    } else if (node.isBool()) {
        return "bool";
    }

    return "unknown";
}

} // end namespace internal
} // end namespace valijson
#pragma once


namespace valijson {
namespace adapters {

/**
 * @brief   An interface that provides minimal access to a stored JSON value.
 *
 * The main reason that this interface exists is to support the 'enum'
 * constraint. Each Adapter type is expected to provide an implementation of
 * this interface. That class should be able to maintain its own copy of a
 * JSON value, independent of the original document.
 *
 * This interface currently provides just the clone and equalTo functions, but
 * could be expanded to include other functions declared in the Adapter
 * interface.
 *
 * @todo  it would be nice to better integrate this with the Adapter interface
 */
class FrozenValue
{
public:

    /**
     * @brief   Virtual destructor defined to ensure deletion via base-class
     *          pointers is safe.
     */
    virtual ~FrozenValue() { }

    /**
     * @brief   Clone the stored value and return a pointer to a new FrozenValue
     *          object containing the value.
     */
    virtual FrozenValue *clone() const = 0;

    /**
     * @brief   Return true if the stored value is equal to the value contained
     *          by an Adapter instance.
     *
     * @param   adapter  Adapter to compare value against
     * @param   strict   Flag to use strict type comparison
     *
     * @returns true if values are equal, false otherwise
     */
    virtual bool equalTo(const Adapter &adapter, bool strict) const = 0;

};

}  // namespace adapters
}  // namespace valijson
#pragma once

#include <algorithm>
#include <cerrno>
#include <cstddef>
#include <cstring>
#include <stdexcept>
#include <string>


#ifdef _MSC_VER
#pragma warning( push )
#pragma warning( disable : 4702 )
#endif

namespace valijson {
namespace internal {
namespace json_pointer {

/**
 * @brief   Replace all occurrences of `search` with `replace`. Modifies `subject` in place.
 *
 * @param   subject  string to operate on
 * @param   search   string to search
 * @param   replace  replacement string
 */
inline void replaceAllInPlace(std::string& subject, const char* search,
                                const char* replace)
{
    size_t pos = 0;

    while((pos = subject.find(search, pos)) != std::string::npos) {
        subject.replace(pos, strlen(search), replace);
        pos += strlen(replace);
    }
}

/**
 * @brief   Return the char value corresponding to a 2-digit hexadecimal string
 *
 * @throws  std::runtime_error for strings that are not exactly two characters
 *          in length and for strings that contain non-hexadecimal characters
 *
 * @return  decoded char value corresponding to the hexadecimal string
 */
inline char decodePercentEncodedChar(const std::string &digits)
{
    if (digits.length() != 2) {
        throwRuntimeError("Failed to decode %-encoded character '" +
                digits + "' due to unexpected number of characters; "
                "expected two characters");
    }

    errno = 0;
    const char *begin = digits.c_str();
    char *end = nullptr;
    const unsigned long value = strtoul(begin, &end, 16);
    if (end != begin && *end != '\0') {
        throwRuntimeError("Failed to decode %-encoded character '" +
                digits + "'");
    }

    return char(value);
}

/**
 * @brief   Extract and transform the token between two iterators
 *
 * This function is responsible for extracting a JSON Reference token from
 * between two iterators, and performing any necessary transformations, before
 * returning the resulting string. Its main purpose is to replace the escaped
 * character sequences defined in the RFC-6901 (JSON Pointer), and to decode
 * %-encoded character sequences defined in RFC-3986 (URI).
 *
 * The encoding used in RFC-3986 should be familiar to many developers, but
 * the escaped character sequences used in JSON Pointers may be less so. From
 * the JSON Pointer specification (RFC 6901, April 2013):
 *
 *    Evaluation of each reference token begins by decoding any escaped
 *    character sequence.  This is performed by first transforming any
 *    occurrence of the sequence '~1' to '/', and then transforming any
 *    occurrence of the sequence '~0' to '~'.  By performing the
 *    substitutions in this order, an implementation avoids the error of
 *    turning '~01' first into '~1' and then into '/', which would be
 *    incorrect (the string '~01' correctly becomes '~1' after
 *    transformation).
 *
 * @param   begin  iterator pointing to beginning of a token
 * @param   end    iterator pointing to one character past the end of the token
 *
 * @return  string with escaped character sequences replaced
 *
 */
inline std::string extractReferenceToken(std::string::const_iterator begin,
        std::string::const_iterator end)
{
    std::string token(begin, end);

    // Replace JSON Pointer-specific escaped character sequences
    replaceAllInPlace(token, "~1", "/");
    replaceAllInPlace(token, "~0", "~");

    // Replace %-encoded character sequences with their actual characters
    for (size_t n = token.find('%'); n != std::string::npos;
            n = token.find('%', n + 1)) {

#if VALIJSON_USE_EXCEPTIONS
        try {
#endif
            const char c = decodePercentEncodedChar(token.substr(n + 1, 2));
            token.replace(n, 3, 1, c);
#if VALIJSON_USE_EXCEPTIONS
        } catch (const std::runtime_error &e) {
            throwRuntimeError(
                    std::string(e.what()) + "; in token: " + token);
        }
#endif
    }

    return token;
}

/**
 * @brief   Recursively locate the value referenced by a JSON Pointer
 *
 * This function takes both a string reference and an iterator to the beginning
 * of the substring that is being resolved. This iterator is expected to point
 * to the beginning of a reference token, whose length will be determined by
 * searching for the next delimiter ('/' or '\0'). A reference token must be
 * at least one character in length to be considered valid.
 *
 * Once the next reference token has been identified, it will be used either as
 * an array index or as the name of an object member. The validity of a
 * reference token depends on the type of the node currently being traversed,
 * and the applicability of the token to that node. For example, an array can
 * only be dereferenced by a non-negative integral index.
 *
 * Once the next node has been identified, the length of the remaining portion
 * of the JSON Pointer will be used to determine whether recursion should
 * terminate.
 *
 * @param   node            current node in recursive evaluation of JSON Pointer
 * @param   jsonPointer     string containing complete JSON Pointer
 * @param   jsonPointerItr  string iterator pointing the beginning of the next
 *                          reference token
 *
 * @return  an instance of AdapterType that wraps the dereferenced node
 */
template<typename AdapterType>
inline AdapterType resolveJsonPointer(
        const AdapterType &node,
        const std::string &jsonPointer,
        const std::string::const_iterator jsonPointerItr)
{
    // TODO: This function will probably need to implement support for
    // fetching documents referenced by JSON Pointers, similar to the
    // populateSchema function.

    const std::string::const_iterator jsonPointerEnd = jsonPointer.end();

    // Terminate recursion if all reference tokens have been consumed
    if (jsonPointerItr == jsonPointerEnd) {
        return node;
    }

    // Reference tokens must begin with a leading slash
    if (*jsonPointerItr != '/') {
        throwRuntimeError("Expected reference token to begin with "
                "leading slash; remaining tokens: " +
                std::string(jsonPointerItr, jsonPointerEnd));
    }

    // Find iterator that points to next slash or newline character; this is
    // one character past the end of the current reference token
    std::string::const_iterator jsonPointerNext =
            std::find(jsonPointerItr + 1, jsonPointerEnd, '/');

    // Extract the next reference token
    const std::string referenceToken = extractReferenceToken(
            jsonPointerItr + 1, jsonPointerNext);

    // Empty reference tokens should be ignored
    if (referenceToken.empty()) {
        return resolveJsonPointer(node, jsonPointer, jsonPointerNext);

    } else if (node.isArray()) {
        if (referenceToken == "-") {
            throwRuntimeError("Hyphens cannot be used as array indices "
                    "since the requested array element does not yet exist");
        }

#if VALIJSON_USE_EXCEPTIONS
        try {
#endif
            // Fragment must be non-negative integer
            const uint64_t index = std::stoul(referenceToken);
            typedef typename AdapterType::Array Array;
            const Array arr = node.asArray();
            typename Array::const_iterator itr = arr.begin();
            const uint64_t arrSize = arr.size();

            if (arrSize == 0 || index > arrSize - 1) {
                throwRuntimeError("Expected reference token to identify "
                        "an element in the current array, but array index is "
                        "out of bounds; actual token: " + referenceToken);
            }

            if (index > static_cast<uint64_t>(std::numeric_limits<std::ptrdiff_t>::max())) {
                throwRuntimeError("Array index out of bounds; hard "
                        "limit is " + std::to_string(
                                std::numeric_limits<std::ptrdiff_t>::max()));
            }

            itr.advance(static_cast<std::ptrdiff_t>(index));

            // Recursively process the remaining tokens
            return resolveJsonPointer(*itr, jsonPointer, jsonPointerNext);

#if VALIJSON_USE_EXCEPTIONS
        } catch (std::invalid_argument &) {
            throwRuntimeError("Expected reference token to contain a "
                    "non-negative integer to identify an element in the "
                    "current array; actual token: " + referenceToken);
        }
#endif
    } else if (node.maybeObject()) {
        // Fragment must identify a member of the candidate object
        typedef typename AdapterType::Object Object;

        const Object object = node.asObject();
        typename Object::const_iterator itr = object.find(
                referenceToken);
        if (itr == object.end()) {
            throwRuntimeError("Expected reference token to identify an "
                    "element in the current object; "
                    "actual token: " + referenceToken);
            abort();
        }

        // Recursively process the remaining tokens
        return resolveJsonPointer(itr->second, jsonPointer, jsonPointerNext);
    }

    throwRuntimeError("Expected end of JSON Pointer, but at least "
            "one reference token has not been processed; remaining tokens: " +
            std::string(jsonPointerNext, jsonPointerEnd));
    abort();
}

/**
 * @brief   Return the JSON Value referenced by a JSON Pointer
 *
 * @param   rootNode     node to use as root for JSON Pointer resolution
 * @param   jsonPointer  string containing JSON Pointer
 *
 * @return  an instance AdapterType in the specified document
 */
template<typename AdapterType>
inline AdapterType resolveJsonPointer(
        const AdapterType &rootNode,
        const std::string &jsonPointer)
{
    return resolveJsonPointer(rootNode, jsonPointer, jsonPointer.begin());
}

} // namespace json_pointer
} // namespace internal
} // namespace valijson

#ifdef _MSC_VER
#pragma warning( pop )
#endif
#pragma once

#include <optional>
#include <stdexcept>
#include <string>

namespace valijson {
namespace internal {
namespace json_reference {

/**
  * @brief   Extract URI from JSON Reference relative to the current schema
  *
  * @param   jsonRef  JSON Reference to extract from
  *
  * @return  Optional string containing URI
  */
inline std::optional<std::string> getJsonReferenceUri(
    const std::string &jsonRef)
{
    const size_t ptrPos = jsonRef.find('#');
    if (ptrPos == 0) {
        // The JSON Reference does not contain a URI, but might contain a
        // JSON Pointer that refers to the current document
        return std::optional<std::string>();
    } else if (ptrPos != std::string::npos) {
        // The JSON Reference contains a URI and possibly a JSON Pointer
        return jsonRef.substr(0, ptrPos);
    }

    // The entire JSON Reference should be treated as a URI
    return jsonRef;
}

/**
  * @brief   Extract JSON Pointer portion of a JSON Reference
  *
  * @param   jsonRef  JSON Reference to extract from
  *
  * @return  Optional string containing JSON Pointer
  */
inline std::optional<std::string> getJsonReferencePointer(
    const std::string &jsonRef)
{
    // Attempt to extract JSON Pointer if '#' character is present. Note
    // that a valid pointer would contain at least a leading forward
    // slash character.
    const size_t ptrPos = jsonRef.find('#');
    if (ptrPos != std::string::npos) {
        return jsonRef.substr(ptrPos + 1);
    }

    return std::optional<std::string>();
}

} // namespace json_reference
} // namespace internal
} // namespace valijson
#if defined(VALIJSON_USE_BOOST_REGEX) && VALIJSON_USE_BOOST_REGEX

#include <boost/regex.hpp>

namespace valijson {
namespace internal {
using boost::regex;
using boost::regex_match;
using boost::regex_search;
using boost::smatch;
} // namespace internal
} // namespace valijson

#else

#include <regex>

namespace valijson {
namespace internal {
using std::regex;
using std::regex_match;
using std::regex_search;
using std::smatch;
} // namespace internal
} // namespace valijson

#endif
#pragma once

#include <string>


namespace valijson {
namespace internal {
namespace uri {

/**
  * @brief  Placeholder function to check whether a URI is absolute
  *
  * This function just checks for '://'
  */
inline bool isUriAbsolute(const std::string &documentUri)
{
    static const char * placeholderMarker = "://";

    return documentUri.find(placeholderMarker) != std::string::npos;
}

/**
 * @brief  Placeholder function to check whether a URI is a URN
 *
 * This function validates that the URI matches the RFC 8141 spec
 */
inline bool isUrn(const std::string &documentUri) {
  static const internal::regex pattern(
      "^((urn)|(URN)):(?!urn:)([a-zA-Z0-9][a-zA-Z0-9-]{1,31})(:[-a-zA-Z0-9\\\\._~%!$&'()\\/*+,;=]+)+(\\?[-a-zA-Z0-9\\\\._~%!$&'()\\/*+,;:=]+){0,1}(#[-a-zA-Z0-9\\\\._~%!$&'()\\/*+,;:=]+){0,1}$");

  return internal::regex_match(documentUri, pattern);
}

/**
 * Placeholder function to resolve a relative URI within a given scope
 */
inline std::string resolveRelativeUri(
        const std::string &resolutionScope,
        const std::string &relativeUri)
{
    return resolutionScope + relativeUri;
}

} // namespace uri
} // namespace internal
} // namespace valijson
#pragma once

#include <fstream>
#include <limits>

namespace valijson {
namespace utils {

/**
 * Load a file into a string
 *
 * @param  path  path to the file to be loaded
 * @param  dest  string into which file should be loaded
 *
 * @return  true if loaded, false otherwise
 */
inline bool loadFile(const std::string &path, std::string &dest)
{
    // Open file for reading
    std::ifstream file(path.c_str());
    if (!file.is_open()) {
        return false;
    }

    // Allocate space for file contents
    file.seekg(0, std::ios::end);
    const std::streamoff offset = file.tellg();
    if (offset < 0 || offset > std::numeric_limits<unsigned int>::max()) {
        return false;
    }

    dest.clear();
    dest.reserve(static_cast<unsigned int>(offset));

    // Assign file contents to destination string
    file.seekg(0, std::ios::beg);
    dest.assign(std::istreambuf_iterator<char>(file),
                std::istreambuf_iterator<char>());

    return true;
}

}  // namespace utils
}  // namespace valijson
#pragma once

#include <assert.h>
#include <stdexcept>
#include <string>


/*
  Basic UTF-8 manipulation routines, adapted from code that was released into
  the public domain by Jeff Bezanson.
*/

namespace valijson {
namespace utils {

/* is c the start of a utf8 sequence? */
inline bool isutf(char c)
{
    return ((c & 0xC0) != 0x80);
}

/* number of characters */
inline uint64_t u8_strlen(const char *s)
{
    uint64_t count = 0;

    while (*s) {
        unsigned char p = static_cast<unsigned char>(*s);

        size_t seqLen = p < 0x80   ? 1  // 0xxxxxxx: 1-byte (ASCII)
                        : p < 0xE0 ? 2  // 110xxxxx: 2-byte sequence
                        : p < 0xF0 ? 3  // 1110xxxx: 3-byte sequence
                        : p < 0xF8 ? 4  // 11110xxx: 4-byte sequence
                                   : 1; // treat as a single character

        for (size_t i = 1; i < seqLen; ++i) {
            if (s[i] == 0 || isutf(s[i])) {
                seqLen = i;
                break;
            }
        }

        s += seqLen;
        count++;
    }

    return count;
}

} // namespace utils
} // namespace valijson
#pragma once

#include <memory>
#include <type_traits>

namespace valijson {
namespace constraints {

class ConstraintVisitor;

/**
 * @brief  Interface that must be implemented by concrete constraint types.
 *
 * @todo  Consider using something like the boost::cloneable concept here.
 */
struct Constraint
{
    /// Typedef for custom new-/malloc-like function
    typedef void * (*CustomAlloc)(size_t size);

    /// Typedef for custom free-like function
    typedef void (*CustomFree)(void *);

    /// Deleter type to be used with std::unique_ptr / std::shared_ptr
    /// @tparam  T  Const or non-const type (same as the one used in unique_ptr/shared_ptr)
    template<typename T>
    struct CustomDeleter
    {
        CustomDeleter(CustomFree freeFn)
          : m_freeFn(freeFn) { }

        void operator()(T *ptr) const
        {
            auto *nonconst = const_cast<typename std::remove_const<T>::type *>(ptr);
            nonconst->~T();
            m_freeFn(nonconst);
        }

    private:
        CustomFree m_freeFn;
    };

    /// Exclusive-ownership pointer to automatically handle deallocation
    typedef std::unique_ptr<const Constraint, CustomDeleter<const Constraint>> OwningPointer;

    /**
     * @brief  Virtual destructor.
     */
    virtual ~Constraint() = default;

    /**
     * @brief  Perform an action on the constraint using the visitor pattern.
     *
     * Note that Constraints cannot be modified by visitors.
     *
     * @param  visitor  Reference to a ConstraintVisitor object.
     *
     * @returns  the boolean value returned by one of the visitor's visit
     *           functions.
     */
    virtual bool accept(ConstraintVisitor &visitor) const = 0;

    /**
     * @brief  Make a copy of a constraint.
     *
     * Note that this should be a deep copy of the constraint.
     *
     * @returns  an owning-pointer to the new constraint.
     */
    virtual OwningPointer clone(CustomAlloc, CustomFree) const = 0;

};

} // namespace constraints
} // namespace valijson
#pragma once

#include <functional>
#include <memory>
#include <optional>
#include <vector>


namespace valijson {

/**
 * Represents a sub-schema within a JSON Schema
 *
 * While all JSON Schemas have at least one sub-schema, the root, some will
 * have additional sub-schemas that are defined as part of constraints that are
 * included in the schema. For example, a 'oneOf' constraint maintains a set of
 * references to one or more nested sub-schemas. As per the definition of a
 * oneOf constraint, a document is valid within that constraint if it validates
 * against one of the nested sub-schemas.
 */
class Subschema
{
public:

    /// Typedef for custom new-/malloc-like function
    typedef void * (*CustomAlloc)(size_t size);

    /// Typedef for custom free-like function
    typedef void (*CustomFree)(void *);

    /// Typedef the Constraint class into the local namespace for convenience
    typedef constraints::Constraint Constraint;

    /// Typedef for a function that can be applied to each of the Constraint
    /// instances owned by a Schema.
    typedef std::function<bool (const Constraint &)> ApplyFunction;

    // Disable copy construction
    Subschema(const Subschema &) = delete;

    // Disable copy assignment
    Subschema & operator=(const Subschema &) = delete;

    /**
     * @brief Move construct a new Subschema
     *
     * @param other Subschema that is moved into the new Subschema
     */
    Subschema(Subschema &&other)
      : m_allocFn(other.m_allocFn),
        m_freeFn(other.m_freeFn),
        m_alwaysInvalid(std::move(other.m_alwaysInvalid)),
        m_constraints(std::move(other.m_constraints)),
        m_description(std::move(other.m_description)),
        m_id(std::move(other.m_id)),
        m_title(std::move(other.m_title)) { }
<<<<<<< HEAD

    /**
     * @brief Move assign a Subschema
     *
     * @param other Subschema that is move assigned to this Subschema
     * @return Subschema&
     */
    Subschema & operator=(Subschema &&other)
    {
        // Swaps all members
        std::swap(m_allocFn, other.m_allocFn);
        std::swap(m_freeFn, other.m_freeFn);
        std::swap(m_alwaysInvalid, other.m_alwaysInvalid);
        std::swap(m_constraints, other.m_constraints);
        std::swap(m_description, other.m_description);
        std::swap(m_id, other.m_id);
        std::swap(m_title, other.m_title);

=======

    /**
     * @brief Move assign a Subschema
     *
     * @param other Subschema that is move assigned to this Subschema
     * @return Subschema&
     */
    Subschema & operator=(Subschema &&other)
    {
        // Swaps all members
        std::swap(m_allocFn, other.m_allocFn);
        std::swap(m_freeFn, other.m_freeFn);
        std::swap(m_alwaysInvalid, other.m_alwaysInvalid);
        std::swap(m_constraints, other.m_constraints);
        std::swap(m_description, other.m_description);
        std::swap(m_id, other.m_id);
        std::swap(m_title, other.m_title);

>>>>>>> ac81f98c
        return *this;
    }

    /**
     * @brief  Construct a new Subschema object
     */
    Subschema()
      : m_allocFn([](size_t size) { return ::operator new(size, std::nothrow); })
      , m_freeFn(::operator delete)
      , m_alwaysInvalid(false) { }

    /**
     * @brief  Construct a new Subschema using custom memory management
     *         functions
     *
     * @param  allocFn  malloc- or new-like function to allocate memory
     *                  within Schema, such as for Subschema instances
     * @param  freeFn   free-like function to free memory allocated with
     *                  the `customAlloc` function
     */
    Subschema(CustomAlloc allocFn, CustomFree freeFn)
      : m_allocFn(allocFn)
      , m_freeFn(freeFn)
      , m_alwaysInvalid(false)
    {
        // explicitly initialise optionals. See: https://github.com/tristanpenman/valijson/issues/124
        m_description = std::nullopt;
        m_id = std::nullopt;
        m_title = std::nullopt;
    }

    /**
     * @brief  Clean up and free all memory managed by the Subschema
     */
    virtual ~Subschema()
    {
#if VALIJSON_USE_EXCEPTIONS
        try {
#endif
            m_constraints.clear();
#if VALIJSON_USE_EXCEPTIONS
        } catch (const std::exception &e) {
            fprintf(stderr, "Caught an exception in Subschema destructor: %s",
                    e.what());
        }
#endif
    }

    /**
     * @brief  Add a constraint to this sub-schema
     *
     * The constraint will be copied before being added to the list of
     * constraints for this Subschema. Note that constraints will be copied
     * only as deep as references to other Subschemas - e.g. copies of
     * constraints that refer to sub-schemas, will continue to refer to the
     * same Subschema instances.
     *
     * @param  constraint  Reference to the constraint to copy
     */
    void addConstraint(const Constraint &constraint)
    {
        // the vector allocation might throw but the constraint memory will be taken care of anyways
        m_constraints.push_back(constraint.clone(m_allocFn, m_freeFn));
    }

    /**
     * @brief  Invoke a function on each child Constraint
     *
     * This function will apply the callback function to each constraint in
     * the Subschema, even if one of the invocations returns \c false. However,
     * if one or more invocations of the callback function return \c false,
     * this function will also return \c false.
     *
     * @returns  \c true if all invocations of the callback function are
     *           successful, \c false otherwise
     */
    bool apply(ApplyFunction &applyFunction) const
    {
        bool allTrue = true;
        for (auto &&constraint : m_constraints) {
            // Even if an application fails, we want to continue checking the
            // schema. In that case we set allTrue to false, and then fall
            // through to the next constraint
            if (!applyFunction(*constraint)) {
                allTrue = false;
            }
        }

        return allTrue;
    }

    /**
     * @brief  Invoke a function on each child Constraint
     *
     * This is a stricter version of the apply() function that will return
     * immediately if any of the invocations of the callback function return
     * \c false.
     *
     * @returns  \c true if all invocations of the callback function are
     *           successful, \c false otherwise
     */
    bool applyStrict(ApplyFunction &applyFunction) const
    {
        for (auto &&constraint : m_constraints) {
            if (!applyFunction(*constraint)) {
                return false;
            }
        }

        return true;
    }

    bool getAlwaysInvalid() const
    {
        return m_alwaysInvalid;
    }

    /**
     * @brief  Get the description associated with this sub-schema
     *
     * @throws  std::runtime_error if a description has not been set
     *
     * @returns  string containing sub-schema description
     */
    std::string getDescription() const
    {
        if (m_description) {
            return *m_description;
        }

        throwRuntimeError("Schema does not have a description");
    }

    /**
     * @brief  Get the ID associated with this sub-schema
     *
     * @throws  std::runtime_error if an ID has not been set
     *
     * @returns  string containing sub-schema ID
     */
    std::string getId() const
    {
        if (m_id) {
            return *m_id;
        }

        throwRuntimeError("Schema does not have an ID");
    }

    /**
     * @brief  Get the title associated with this sub-schema
     *
     * @throws  std::runtime_error if a title has not been set
     *
     * @returns  string containing sub-schema title
     */
    std::string getTitle() const
    {
        if (m_title) {
            return *m_title;
        }

        throwRuntimeError("Schema does not have a title");
    }

    /**
     * @brief  Check whether this sub-schema has a description
     *
     * @return boolean value
     */
    bool hasDescription() const
    {
        return static_cast<bool>(m_description);
    }

    /**
     * @brief  Check whether this sub-schema has an ID
     *
     * @return  boolean value
     */
    bool hasId() const
    {
        return static_cast<bool>(m_id);
    }

    /**
     * @brief  Check whether this sub-schema has a title
     *
     * @return  boolean value
     */
    bool hasTitle() const
    {
        return static_cast<bool>(m_title);
    }

    void setAlwaysInvalid(bool value)
    {
        m_alwaysInvalid = value;
    }

    /**
     * @brief  Set the description for this sub-schema
     *
     * The description will not be used for validation, but may be used as part
     * of the user interface for interacting with schemas and sub-schemas. As
     * an example, it may be used as part of the validation error descriptions
     * that are produced by the Validator and ValidationVisitor classes.
     *
     * @param  description  new description
     */
    void setDescription(const std::string &description)
    {
        m_description = description;
    }

    void setId(const std::string &id)
    {
        m_id = id;
    }

    /**
     * @brief  Set the title for this sub-schema
     *
     * The title will not be used for validation, but may be used as part
     * of the user interface for interacting with schemas and sub-schema. As an
     * example, it may be used as part of the validation error descriptions
     * that are produced by the Validator and ValidationVisitor classes.
     *
     * @param  title  new title
     */
    void setTitle(const std::string &title)
    {
        m_title = title;
    }

protected:

    CustomAlloc m_allocFn;

    CustomFree m_freeFn;

private:

    bool m_alwaysInvalid;

    /// List of pointers to constraints that apply to this schema.
    std::vector<Constraint::OwningPointer> m_constraints;

    /// Schema description (optional)
    std::optional<std::string> m_description;

    /// ID to apply when resolving the schema URI
    std::optional<std::string> m_id;

    /// Title string associated with the schema (optional)
    std::optional<std::string> m_title;
};

} // namespace valijson
#pragma once

#include <map>
#include <string>


namespace valijson {

typedef std::map<std::string, const Subschema *> SchemaCache;

}  // namespace valijson
#pragma once

#include <cstdio>
#include <set>


namespace valijson {

/**
 * Represents the root of a JSON Schema
 *
 * The root is distinct from other sub-schemas because it is the canonical
 * starting point for validation of a document against a given a JSON Schema.
 */
class Schema: public Subschema
{
public:
    /**
     * @brief  Construct a new Schema instance with no constraints
     */
    Schema()
      : sharedEmptySubschema(newSubschema()) { }

    /**
     * @brief  Construct a new Schema using custom memory management
     *         functions
     *
     * @param  allocFn  malloc- or new-like function to allocate memory
     *                  within Schema, such as for Subschema instances
     * @param  freeFn   free-like function to free memory allocated with
     *                  the `customAlloc` function
     */
    Schema(CustomAlloc allocFn, CustomFree freeFn)
      : Subschema(allocFn, freeFn),
        sharedEmptySubschema(newSubschema()) { }

    // Disable copy construction
    Schema(const Schema &) = delete;

    // Disable copy assignment
    Schema & operator=(const Schema &) = delete;

    /**
     * @brief Move construct a new Schema
     *
     * @param other Schema that is moved into the new Schema
     */
    Schema(Schema &&other)
      : Subschema(std::move(other)),
        subschemaSet(std::move(other.subschemaSet)),
        sharedEmptySubschema(other.sharedEmptySubschema)
    {
        // Makes other invalid by setting sharedEmptySubschema to nullptr
        other.sharedEmptySubschema = nullptr;
    }
<<<<<<< HEAD

    /**
     * @brief Move assign a Schema
     *
     * @param other Schema that is move assigned to this Schema
     * @return Schema&
     */
    Schema & operator=(Schema &&other)
    {
        // Calls the base class move assignment operator
        Subschema::operator=(std::move(other));

        // Swaps all Schema members
        std::swap(subschemaSet, other.subschemaSet);
        std::swap(sharedEmptySubschema, other.sharedEmptySubschema);

=======

    /**
     * @brief Move assign a Schema
     *
     * @param other Schema that is move assigned to this Schema
     * @return Schema&
     */
    Schema & operator=(Schema &&other)
    {
        // Calls the base class move assignment operator
        Subschema::operator=(std::move(other));

        // Swaps all Schema members
        std::swap(subschemaSet, other.subschemaSet);
        std::swap(sharedEmptySubschema, other.sharedEmptySubschema);

>>>>>>> ac81f98c
        return *this;
    }

    /**
     * @brief  Clean up and free all memory managed by the Schema
     *
     * Note that any Subschema pointers created and returned by this Schema
     * should be considered invalid.
     */
    ~Schema() override
    {
        if(sharedEmptySubschema != nullptr)
        {
            sharedEmptySubschema->~Subschema();
            m_freeFn(const_cast<Subschema *>(sharedEmptySubschema));
            sharedEmptySubschema = nullptr;
        }

#if VALIJSON_USE_EXCEPTIONS
        try {
#endif
            for (auto subschema : subschemaSet) {
                subschema->~Subschema();
                m_freeFn(subschema);
            }
#if VALIJSON_USE_EXCEPTIONS
        } catch (const std::exception &e) {
            fprintf(stderr, "Caught an exception while destroying Schema: %s",
                    e.what());
        }
#endif
    }

    /**
     * @brief  Copy a constraint to a specific sub-schema
     *
     * @param  constraint  reference to a constraint that will be copied into
     *                     the sub-schema
     * @param  subschema   pointer to the sub-schema that will own the copied
     *                     constraint
     *
     * @throws std::runtime_error if the sub-schema is not owned by this Schema
     *         instance
     */
    void addConstraintToSubschema(const Constraint &constraint,
            const Subschema *subschema)
    {
        // TODO: Check hierarchy for subschemas that do not belong...

        mutableSubschema(subschema)->addConstraint(constraint);
    }

    /**
     * @brief  Create a new Subschema instance that is owned by this Schema
     *
     * @returns  const pointer to the new Subschema instance
     */
    const Subschema * createSubschema()
    {
        Subschema *subschema = newSubschema();

#if VALIJSON_USE_EXCEPTIONS
        try {
#endif
            if (!subschemaSet.insert(subschema).second) {
                throwRuntimeError(
                        "Failed to store pointer for new sub-schema");
            }
#if VALIJSON_USE_EXCEPTIONS
        } catch (...) {
            subschema->~Subschema();
            m_freeFn(subschema);
            throw;
        }
#endif
        return subschema;
    }

    /**
     * @brief  Return a pointer to the shared empty schema
     */
    const Subschema * emptySubschema() const
    {
        return sharedEmptySubschema;
    }

    /**
     * @brief  Get a pointer to the root sub-schema of this Schema instance
     */
    const Subschema * root() const
    {
        return this;
    }

    void setAlwaysInvalid(const Subschema *subschema, bool value)
    {
        mutableSubschema(subschema)->setAlwaysInvalid(value);
    }

    /**
     * @brief  Update the description for one of the sub-schemas owned by this
     *         Schema instance
     *
     * @param  subschema    sub-schema to update
     * @param  description  new description
     */
    void setSubschemaDescription(const Subschema *subschema,
            const std::string &description)
    {
        mutableSubschema(subschema)->setDescription(description);
    }

    /**
     * @brief  Update the ID for one of the sub-schemas owned by this Schema
     *         instance
     *
     * @param  subschema  sub-schema to update
     * @param  id         new ID
     */
    void setSubschemaId(const Subschema *subschema, const std::string &id)
    {
        mutableSubschema(subschema)->setId(id);
    }

    /**
     * @brief  Update the title for one of the sub-schemas owned by this Schema
     *         instance
     *
     * @param  subschema  sub-schema to update
     * @param  title      new title
     */
    void setSubschemaTitle(const Subschema *subschema, const std::string &title)
    {
        mutableSubschema(subschema)->setTitle(title);
    }

private:

    Subschema *newSubschema()
    {
        void *ptr = m_allocFn(sizeof(Subschema));
        if (!ptr) {
            throwRuntimeError(
                    "Failed to allocate memory for shared empty sub-schema");
        }

#if VALIJSON_USE_EXCEPTIONS
        try {
#endif
            return new (ptr) Subschema();
#if VALIJSON_USE_EXCEPTIONS
        } catch (...) {
            m_freeFn(ptr);
            throw;
        }
#endif
    }

    Subschema * mutableSubschema(const Subschema *subschema)
    {
        if (subschema == this) {
            return this;
        }

        if (subschema == sharedEmptySubschema) {
            throwRuntimeError(
                    "Cannot modify the shared empty sub-schema");
        }

        auto *noConst = const_cast<Subschema*>(subschema);
        if (subschemaSet.find(noConst) == subschemaSet.end()) {
            throwRuntimeError(
                    "Subschema pointer is not owned by this Schema instance");
        }

        return noConst;
    }

    /// Set of Subschema instances owned by this schema
    std::set<Subschema*> subschemaSet;

    /// Empty schema that can be reused by multiple constraints
    const Subschema *sharedEmptySubschema;
};

} // namespace valijson
#pragma once

#include <deque>
#include <string>
#include <utility>
#include <vector>

namespace valijson {

/**
 * @brief  Class that encapsulates the storage of validation errors.
 *
 * This class maintains an internal FIFO queue of errors that are reported
 * during validation. Errors are pushed on to the back of an internal
 * queue, and can retrieved by popping them from the front of the queue.
 */
class ValidationResults
{
public:

    enum Kind
    {
        kArray,
        kObject
    };

    struct Segment
    {
        /// What kind of traversal is this?
        Kind kind;

        /// Index or name of property to traverse into
        std::string name;
    };

    typedef std::vector<Segment> Path;

    /**
     * @brief  Describes a validation error.
     *
     * This struct is used to pass around the path and description of a
     * validation error. The path is stored in two formats. First is 'context',
     * a legacy format, used only by Valijson. Second is JSON Pointer format,
     * which is defined in RFC 6901.
     */
    struct Error
    {
        /**
         * Path to the node that failed validation (LEGACY).
         *
         * @deprecated use \c jsonPointer instead
         */
        std::vector<std::string> context;

        /// A detailed description of the validation error.
        std::string description;

        /// JSON Pointer identifying the node that failed validation.
        std::string jsonPointer;
    };

    /**
     * @brief  Return begin iterator for results in the queue.
     */
    std::deque<Error>::const_iterator begin() const
    {
        return m_errors.begin();
    }

    /**
     * @brief  Return end iterator for results in the queue.
     */
    std::deque<Error>::const_iterator end() const
    {
        return m_errors.end();
    }

    /**
     * @brief  Return the number of errors in the queue.
     */
    size_t numErrors() const
    {
        return m_errors.size();
    }

    /**
     * @brief  Copy an Error and push it on to the back of the queue.
     *
     * @param  error  Reference to an Error object to be copied.
     */
    void pushError(const Error &error)
    {
        m_errors.push_back(error);
    }

    /**
     * @brief  Push an error onto the back of the queue.
     *
     * @param  path         Path of the validation error.
     * @param  description  Description of the validation error.
     */
    void
    pushError(const Path &path, const std::string &description)
    {
        // construct legacy context
        //  e.g. <root>["my_object"][1]["some_property"]
        const std::vector<std::string> context = toContext(path);

        // construct JSON pointer
        //  e.g. /my_object/1/some_property
        const std::string jsonPointer = toJsonPointer(path);

        m_errors.push_back({context, description, jsonPointer});
    }

    /**
     * @brief  Pop an error from the front of the queue.
     *
     * @param  error  Reference to an Error object to populate.
     *
     * @returns  true if an Error was popped, false otherwise.
     */
    bool
    popError(Error &error)
    {
        if (m_errors.empty()) {
            return false;
        }

        error = m_errors.front();
        m_errors.pop_front();
        return true;
    }

private:

    /// FIFO queue of validation errors that have been reported
    std::deque<Error> m_errors;

    static std::string escapeJsonPointerToken(const std::string &token)
    {
        std::string escaped;
        escaped.reserve(token.size());

        for (const char ch : token) {
            switch (ch) {
            case '~':
                escaped.append("~0");
                break;
            case '/':
                escaped.append("~1");
                break;
            default:
                escaped.push_back(ch);
                break;
            }
        }

        return escaped;
    }

    /**
     * @brief  Convert a path to a legacy v1.0 context string
     *
     * e.g. <root>["my_object"][1]["some_property"]
     */
    static std::vector<std::string> toContext(const Path &path)
    {
        auto context = std::vector<std::string>();
        context.push_back("<root>");
        for (const auto &segment : path) {
            if (segment.kind == kObject) {
                std::string s("[\"");
                s += segment.name;
                s += "\"]";
                context.push_back(s);
            } else {
                std::string s("[");
                s += segment.name;
                s += "]";
                context.push_back(s);
            }
        }

        return context;
    }

    /**
     * Convert a path to a JSON Pointer
     *
     * e.g. /my_object/1/some_property
     */
    static std::string toJsonPointer(const Path &path)
    {
        std::string pointer;
        for (const auto &segment : path) {
            pointer.push_back('/');
            pointer.append(escapeJsonPointerToken(segment.name));
        }

        return pointer;
    }
};

} // namespace valijson
#pragma once

namespace valijson {
namespace constraints {

class AllOfConstraint;
class AnyOfConstraint;
class ConditionalConstraint;
class ConstConstraint;
class ContainsConstraint;
class DependenciesConstraint;
class EnumConstraint;
class FormatConstraint;
class LinearItemsConstraint;
class MaxItemsConstraint;
class MaximumConstraint;
class MaxLengthConstraint;
class MaxPropertiesConstraint;
class MinItemsConstraint;
class MinimumConstraint;
class MinLengthConstraint;
class MinPropertiesConstraint;
class MultipleOfDoubleConstraint;
class MultipleOfIntConstraint;
class NotConstraint;
class OneOfConstraint;
class PatternConstraint;
class PolyConstraint;
class PropertiesConstraint;
class PropertyNamesConstraint;
class RequiredConstraint;
class SingularItemsConstraint;
class TypeConstraint;
class UniqueItemsConstraint;

/// Interface to allow usage of the visitor pattern with Constraints
class ConstraintVisitor
{
protected:
    virtual ~ConstraintVisitor() = default;

    // Shorten type names for derived classes outside of this namespace
    typedef constraints::AllOfConstraint AllOfConstraint;
    typedef constraints::AnyOfConstraint AnyOfConstraint;
    typedef constraints::ConditionalConstraint ConditionalConstraint;
    typedef constraints::ConstConstraint ConstConstraint;
    typedef constraints::ContainsConstraint ContainsConstraint;
    typedef constraints::DependenciesConstraint DependenciesConstraint;
    typedef constraints::EnumConstraint EnumConstraint;
    typedef constraints::FormatConstraint FormatConstraint;
    typedef constraints::LinearItemsConstraint LinearItemsConstraint;
    typedef constraints::MaximumConstraint MaximumConstraint;
    typedef constraints::MaxItemsConstraint MaxItemsConstraint;
    typedef constraints::MaxLengthConstraint MaxLengthConstraint;
    typedef constraints::MaxPropertiesConstraint MaxPropertiesConstraint;
    typedef constraints::MinimumConstraint MinimumConstraint;
    typedef constraints::MinItemsConstraint MinItemsConstraint;
    typedef constraints::MinLengthConstraint MinLengthConstraint;
    typedef constraints::MinPropertiesConstraint MinPropertiesConstraint;
    typedef constraints::MultipleOfDoubleConstraint MultipleOfDoubleConstraint;
    typedef constraints::MultipleOfIntConstraint MultipleOfIntConstraint;
    typedef constraints::NotConstraint NotConstraint;
    typedef constraints::OneOfConstraint OneOfConstraint;
    typedef constraints::PatternConstraint PatternConstraint;
    typedef constraints::PolyConstraint PolyConstraint;
    typedef constraints::PropertiesConstraint PropertiesConstraint;
    typedef constraints::PropertyNamesConstraint PropertyNamesConstraint;
    typedef constraints::RequiredConstraint RequiredConstraint;
    typedef constraints::SingularItemsConstraint SingularItemsConstraint;
    typedef constraints::TypeConstraint TypeConstraint;
    typedef constraints::UniqueItemsConstraint UniqueItemsConstraint;

public:

    virtual bool visit(const AllOfConstraint &) = 0;
    virtual bool visit(const AnyOfConstraint &) = 0;
    virtual bool visit(const ConditionalConstraint &) = 0;
    virtual bool visit(const ConstConstraint &) = 0;
    virtual bool visit(const ContainsConstraint &) = 0;
    virtual bool visit(const DependenciesConstraint &) = 0;
    virtual bool visit(const EnumConstraint &) = 0;
    virtual bool visit(const FormatConstraint &) = 0;
    virtual bool visit(const LinearItemsConstraint &) = 0;
    virtual bool visit(const MaximumConstraint &) = 0;
    virtual bool visit(const MaxItemsConstraint &) = 0;
    virtual bool visit(const MaxLengthConstraint &) = 0;
    virtual bool visit(const MaxPropertiesConstraint &) = 0;
    virtual bool visit(const MinimumConstraint &) = 0;
    virtual bool visit(const MinItemsConstraint &) = 0;
    virtual bool visit(const MinLengthConstraint &) = 0;
    virtual bool visit(const MinPropertiesConstraint &) = 0;
    virtual bool visit(const MultipleOfDoubleConstraint &) = 0;
    virtual bool visit(const MultipleOfIntConstraint &) = 0;
    virtual bool visit(const NotConstraint &) = 0;
    virtual bool visit(const OneOfConstraint &) = 0;
    virtual bool visit(const PatternConstraint &) = 0;
    virtual bool visit(const PolyConstraint &) = 0;
    virtual bool visit(const PropertiesConstraint &) = 0;
    virtual bool visit(const PropertyNamesConstraint &) = 0;
    virtual bool visit(const RequiredConstraint &) = 0;
    virtual bool visit(const SingularItemsConstraint &) = 0;
    virtual bool visit(const TypeConstraint &) = 0;
    virtual bool visit(const UniqueItemsConstraint &) = 0;
};

}  // namespace constraints
}  // namespace valijson
#pragma once


namespace valijson {
namespace constraints {

/**
 * @brief   Template class that implements the accept() and clone() functions of the Constraint interface.
 *
 * @tparam  ConstraintType   name of the concrete constraint type, which must provide a copy constructor.
 */
template<typename ConstraintType>
struct BasicConstraint: Constraint
{
    typedef internal::CustomAllocator<void *> Allocator;

    typedef std::basic_string<char, std::char_traits<char>, internal::CustomAllocator<char>> String;

    BasicConstraint()
      : m_allocator() { }

    BasicConstraint(Allocator::CustomAlloc allocFn, Allocator::CustomFree freeFn)
      : m_allocator(allocFn, freeFn) { }

    BasicConstraint(const BasicConstraint &other)
      : m_allocator(other.m_allocator) { }

    ~BasicConstraint() override = default;

    bool accept(ConstraintVisitor &visitor) const override
    {
        return visitor.visit(*static_cast<const ConstraintType*>(this));
    }

    OwningPointer clone(CustomAlloc allocFn, CustomFree freeFn) const override
    {
        // smart pointer to automatically free raw memory on exception
        typedef std::unique_ptr<Constraint, CustomFree> RawOwningPointer;
        auto ptr = RawOwningPointer(static_cast<Constraint*>(allocFn(sizeof(ConstraintType))), freeFn);
        if (!ptr) {
            throwRuntimeError("Failed to allocate memory for cloned constraint");
        }

        // constructor might throw but the memory will be taken care of anyways
        (void)new (ptr.get()) ConstraintType(*static_cast<const ConstraintType*>(this));

        // implicitly convert to smart pointer that will also destroy object instance
        return ptr;
    }

protected:

    Allocator m_allocator;
};

} // namespace constraints
} // namespace valijson
/**
 * @file
 *
 * @brief   Class definitions to support JSON Schema constraints
 *
 * This file contains class definitions for all of the constraints required to
 * support JSON Schema. These classes all inherit from the BasicConstraint
 * template class, which implements the common parts of the Constraint
 * interface.
 *
 * @see BasicConstraint
 * @see Constraint
 */

#pragma once

#include <limits>
#include <map>
#include <set>
#include <string>
#include <vector>
#include <cmath>


#ifdef _MSC_VER
#pragma warning( push )
#pragma warning( disable : 4702 )
#endif

namespace valijson {

class ValidationResults;

namespace constraints {

/**
 * @brief  Represents an 'allOf' constraint.
 *
 * An allOf constraint provides a collection of sub-schemas that a value must
 * validate against. If a value fails to validate against any of these sub-
 * schemas, then validation fails.
 */
class AllOfConstraint: public BasicConstraint<AllOfConstraint>
{
public:
    AllOfConstraint()
      : m_subschemas(Allocator::rebind<const Subschema *>::other(m_allocator)) { }

    AllOfConstraint(CustomAlloc allocFn, CustomFree freeFn)
      : BasicConstraint(allocFn, freeFn),
        m_subschemas(Allocator::rebind<const Subschema *>::other(m_allocator)) { }

    void addSubschema(const Subschema *subschema)
    {
        m_subschemas.push_back(subschema);
    }

    template<typename FunctorType>
    void applyToSubschemas(const FunctorType &fn) const
    {
        unsigned int index = 0;
        for (const Subschema *subschema : m_subschemas) {
            if (!fn(index, subschema)) {
                return;
            }

            index++;
        }
    }

private:
    typedef std::vector<const Subschema *, internal::CustomAllocator<const Subschema *>> Subschemas;

    /// Collection of sub-schemas, all of which must be satisfied
    Subschemas m_subschemas;
};

/**
 * @brief  Represents an 'anyOf' constraint
 *
 * An anyOf constraint provides a collection of sub-schemas that a value can
 * validate against. If a value validates against one of these sub-schemas,
 * then the validation passes.
 */
class AnyOfConstraint: public BasicConstraint<AnyOfConstraint>
{
public:
    AnyOfConstraint()
      : m_subschemas(Allocator::rebind<const Subschema *>::other(m_allocator)) { }

    AnyOfConstraint(CustomAlloc allocFn, CustomFree freeFn)
      : BasicConstraint(allocFn, freeFn),
        m_subschemas(Allocator::rebind<const Subschema *>::other(m_allocator)) { }

    void addSubschema(const Subschema *subschema)
    {
        m_subschemas.push_back(subschema);
    }

    template<typename FunctorType>
    void applyToSubschemas(const FunctorType &fn) const
    {
        unsigned int index = 0;
        for (const Subschema *subschema : m_subschemas) {
            if (!fn(index, subschema)) {
                return;
            }

            index++;
        }
    }

private:
    typedef std::vector<const Subschema *, internal::CustomAllocator<const Subschema *>> Subschemas;

    /// Collection of sub-schemas, at least one of which must be satisfied
    Subschemas m_subschemas;
};

/**
 * @brief  Represents a combination 'if', 'then' and 'else' constraints
 *
 * The schema provided by an 'if' constraint is used as the expression for a conditional. When the
 * target validates against that schema, the 'then' subschema will be also be tested. Otherwise,
 * the 'else' subschema will be tested.
 */
class ConditionalConstraint: public BasicConstraint<ConditionalConstraint>
{
public:
    ConditionalConstraint()
      : m_ifSubschema(nullptr),
        m_thenSubschema(nullptr),
        m_elseSubschema(nullptr) { }

    ConditionalConstraint(CustomAlloc allocFn, CustomFree freeFn)
      : BasicConstraint(allocFn, freeFn),
        m_ifSubschema(nullptr),
        m_thenSubschema(nullptr),
        m_elseSubschema(nullptr) { }

    const Subschema * getIfSubschema() const
    {
        return m_ifSubschema;
    }

    const Subschema * getThenSubschema() const
    {
        return m_thenSubschema;
    }

    const Subschema * getElseSubschema() const
    {
        return m_elseSubschema;
    }

    void setIfSubschema(const Subschema *subschema)
    {
        m_ifSubschema = subschema;
    }

    void setThenSubschema(const Subschema *subschema)
    {
        m_thenSubschema = subschema;
    }

    void setElseSubschema(const Subschema *subschema)
    {
        m_elseSubschema = subschema;
    }

private:
    const Subschema *m_ifSubschema;
    const Subschema *m_thenSubschema;
    const Subschema *m_elseSubschema;
};

class ConstConstraint: public BasicConstraint<ConstConstraint>
{
public:
    ConstConstraint()
      : m_value(nullptr) { }

    ConstConstraint(CustomAlloc allocFn, CustomFree freeFn)
      : BasicConstraint(allocFn, freeFn),
        m_value(nullptr) { }

    ConstConstraint(const ConstConstraint &other)
      : BasicConstraint(other),
        m_value(other.m_value->clone()) { }

    adapters::FrozenValue * getValue() const
    {
        return m_value.get();
    }

    void setValue(const adapters::Adapter &value)
    {
        m_value = std::unique_ptr<adapters::FrozenValue>(value.freeze());
    }

private:
    std::unique_ptr<adapters::FrozenValue> m_value;
};

/**
 * @brief  Represents a 'contains' constraint
 *
 * A 'contains' constraint specifies a schema that must be satisfied by at least one
 * of the values in an array.
 */
class ContainsConstraint: public BasicConstraint<ContainsConstraint>
{
public:
    ContainsConstraint()
      : m_subschema(nullptr) { }

    ContainsConstraint(CustomAlloc allocFn, CustomFree freeFn)
      : BasicConstraint(allocFn, freeFn),
        m_subschema(nullptr) { }

    const Subschema * getSubschema() const
    {
        return m_subschema;
    }

    void setSubschema(const Subschema *subschema)
    {
        m_subschema = subschema;
    }

private:
    const Subschema *m_subschema;
};

/**
 * @brief  Represents a 'dependencies' constraint.
 *
 * A dependency constraint ensures that a given property is valid only if the
 * properties that it depends on are present.
 */
class DependenciesConstraint: public BasicConstraint<DependenciesConstraint>
{
public:
    DependenciesConstraint()
      : m_propertyDependencies(std::less<String>(), m_allocator),
        m_schemaDependencies(std::less<String>(), m_allocator)
    { }

    DependenciesConstraint(CustomAlloc allocFn, CustomFree freeFn)
      : BasicConstraint(allocFn, freeFn),
        m_propertyDependencies(std::less<String>(), m_allocator),
        m_schemaDependencies(std::less<String>(), m_allocator)
    { }

    template<typename StringType>
    DependenciesConstraint & addPropertyDependency(
            const StringType &propertyName,
            const StringType &dependencyName)
    {
        const String key(propertyName.c_str(), m_allocator);
        auto itr = m_propertyDependencies.find(key);
        if (itr == m_propertyDependencies.end()) {
            itr = m_propertyDependencies.insert(PropertyDependencies::value_type(
                    key, PropertySet(std::less<String>(), m_allocator))).first;
        }

        itr->second.insert(String(dependencyName.c_str(), m_allocator));

        return *this;
    }

    template<typename StringType, typename ContainerType>
    DependenciesConstraint & addPropertyDependencies(
            const StringType &propertyName,
            const ContainerType &dependencyNames)
    {
        const String key(propertyName.c_str(), m_allocator);
        auto itr = m_propertyDependencies.find(key);
        if (itr == m_propertyDependencies.end()) {
            itr = m_propertyDependencies.insert(PropertyDependencies::value_type(
                    key, PropertySet(std::less<String>(), m_allocator))).first;
        }

        typedef typename ContainerType::value_type ValueType;
        for (const ValueType &dependencyName : dependencyNames) {
            itr->second.insert(String(dependencyName.c_str(), m_allocator));
        }

        return *this;
    }

    template<typename StringType>
    DependenciesConstraint & addSchemaDependency(const StringType &propertyName, const Subschema *schemaDependency)
    {
        if (m_schemaDependencies.insert(SchemaDependencies::value_type(
                String(propertyName.c_str(), m_allocator),
                schemaDependency)).second) {
            return *this;
        }

        throwRuntimeError("Dependencies constraint already contains a dependent "
                "schema for the property '" + propertyName + "'");
    }

    template<typename FunctorType>
    void applyToPropertyDependencies(const FunctorType &fn) const
    {
        for (const PropertyDependencies::value_type &v : m_propertyDependencies) {
            if (!fn(v.first, v.second)) {
                return;
            }
        }
    }

    template<typename FunctorType>
    void applyToSchemaDependencies(const FunctorType &fn) const
    {
        for (const SchemaDependencies::value_type &v : m_schemaDependencies) {
            if (!fn(v.first, v.second)) {
                return;
            }
        }
    }

private:
    typedef std::set<String, std::less<String>, internal::CustomAllocator<String>> PropertySet;

    typedef std::map<String, PropertySet, std::less<String>,
            internal::CustomAllocator<std::pair<const String, PropertySet>>> PropertyDependencies;

    typedef std::map<String, const Subschema *, std::less<String>,
            internal::CustomAllocator<std::pair<const String, const Subschema *>>> SchemaDependencies;

    /// Mapping from property names to their property-based dependencies
    PropertyDependencies m_propertyDependencies;

    /// Mapping from property names to their schema-based dependencies
    SchemaDependencies m_schemaDependencies;
};

/**
 * @brief  Represents an 'enum' constraint
 *
 * An enum constraint provides a collection of permissible values for a JSON
 * node. The node will only validate against this constraint if it matches one
 * or more of the values in the collection.
 */
class EnumConstraint: public BasicConstraint<EnumConstraint>
{
public:
    EnumConstraint()
      : m_enumValues(Allocator::rebind<const EnumValue *>::other(m_allocator)) { }

    EnumConstraint(CustomAlloc allocFn, CustomFree freeFn)
      : BasicConstraint(allocFn, freeFn),
        m_enumValues(Allocator::rebind<const EnumValue *>::other(m_allocator)) { }

    EnumConstraint(const EnumConstraint &other)
      : BasicConstraint(other),
        m_enumValues(Allocator::rebind<const EnumValue *>::other(m_allocator))
    {
#if VALIJSON_USE_EXCEPTIONS
        try {
#endif
            // Clone individual enum values
            for (const EnumValue *otherValue : other.m_enumValues) {
                const EnumValue *value = otherValue->clone();
#if VALIJSON_USE_EXCEPTIONS
                try {
#endif
                    m_enumValues.push_back(value);
#if VALIJSON_USE_EXCEPTIONS
                } catch (...) {
                    delete value;
                    value = nullptr;
                    throw;
                }
            }
        } catch (...) {
            // Delete values already added to constraint
            for (const EnumValue *value : m_enumValues) {
                delete value;
            }
            throw;
#endif
        }
    }

    ~EnumConstraint() override
    {
        for (const EnumValue *value : m_enumValues) {
            delete value;
        }
    }

    void addValue(const adapters::Adapter &value)
    {
        // TODO: Freeze value using custom alloc/free functions
        m_enumValues.push_back(value.freeze());
    }

    void addValue(const adapters::FrozenValue &value)
    {
        // TODO: Clone using custom alloc/free functions
        m_enumValues.push_back(value.clone());
    }

    template<typename FunctorType>
    void applyToValues(const FunctorType &fn) const
    {
        for (const EnumValue *value : m_enumValues) {
            if (!fn(*value)) {
                return;
            }
        }
    }

private:
    typedef adapters::FrozenValue EnumValue;

    typedef std::vector<const EnumValue *, internal::CustomAllocator<const EnumValue *>> EnumValues;

    EnumValues m_enumValues;
};

/**
 * @brief  Represent a 'format' constraint
 *
 * A format constraint restricts the content of string values, as defined by a set of commonly used formats.
 *
 * As this is an optional feature in JSON Schema, unrecognised formats will be treated as valid for any string value.
 */
class FormatConstraint: public BasicConstraint<FormatConstraint>
{
public:
    FormatConstraint()
        : m_format() { }

    const std::string & getFormat() const
    {
        return m_format;
    }

    void setFormat(const std::string & format)
    {
        m_format = format;
    }

private:
    std::string m_format;
};

/**
 * @brief  Represents non-singular 'items' and 'additionalItems' constraints
 *
 * Unlike the SingularItemsConstraint class, this class represents an 'items'
 * constraint that specifies an array of sub-schemas, which should be used to
 * validate each item in an array, in sequence. It also represents an optional
 * 'additionalItems' sub-schema that should be used when an array contains
 * more values than there are sub-schemas in the 'items' constraint.
 *
 * The prefix 'Linear' comes from the fact that this class contains a list of
 * sub-schemas that corresponding array items must be validated against, and
 * this validation is performed linearly (i.e. in sequence).
 */
class LinearItemsConstraint: public BasicConstraint<LinearItemsConstraint>
{
public:
    LinearItemsConstraint()
      : m_itemSubschemas(Allocator::rebind<const Subschema *>::other(m_allocator)),
        m_additionalItemsSubschema(nullptr) { }

    LinearItemsConstraint(CustomAlloc allocFn, CustomFree freeFn)
      : BasicConstraint(allocFn, freeFn),
        m_itemSubschemas(Allocator::rebind<const Subschema *>::other(m_allocator)),
        m_additionalItemsSubschema(nullptr) { }

    void addItemSubschema(const Subschema *subschema)
    {
        m_itemSubschemas.push_back(subschema);
    }

    template<typename FunctorType>
    void applyToItemSubschemas(const FunctorType &fn) const
    {
        unsigned int index = 0;
        for (const Subschema *subschema : m_itemSubschemas) {
            if (!fn(index, subschema)) {
                return;
            }

            index++;
        }
    }

    const Subschema * getAdditionalItemsSubschema() const
    {
        return m_additionalItemsSubschema;
    }

    size_t getItemSubschemaCount() const
    {
        return m_itemSubschemas.size();
    }

    void setAdditionalItemsSubschema(const Subschema *subschema)
    {
        m_additionalItemsSubschema = subschema;
    }

private:
    typedef std::vector<const Subschema *, internal::CustomAllocator<const Subschema *>> Subschemas;

    Subschemas m_itemSubschemas;

    const Subschema* m_additionalItemsSubschema;
};

/**
 * @brief   Represents 'maximum' and 'exclusiveMaximum' constraints
 */
class MaximumConstraint: public BasicConstraint<MaximumConstraint>
{
public:
    MaximumConstraint()
      : m_maximum(std::numeric_limits<double>::infinity()),
        m_exclusiveMaximum(false) { }

    MaximumConstraint(CustomAlloc allocFn, CustomFree freeFn)
      : BasicConstraint(allocFn, freeFn),
        m_maximum(std::numeric_limits<double>::infinity()),
        m_exclusiveMaximum(false) { }

    bool getExclusiveMaximum() const
    {
        return m_exclusiveMaximum;
    }

    void setExclusiveMaximum(bool newExclusiveMaximum)
    {
        m_exclusiveMaximum = newExclusiveMaximum;
    }

    double getMaximum() const
    {
        return m_maximum;
    }

    void setMaximum(double newMaximum)
    {
        m_maximum = newMaximum;
    }

private:
    double m_maximum;
    bool m_exclusiveMaximum;
};

/**
 * @brief   Represents a 'maxItems' constraint
 */
class MaxItemsConstraint: public BasicConstraint<MaxItemsConstraint>
{
public:
    MaxItemsConstraint()
      : m_maxItems(std::numeric_limits<uint64_t>::max()) { }

    MaxItemsConstraint(CustomAlloc allocFn, CustomFree freeFn)
      : BasicConstraint(allocFn, freeFn),
        m_maxItems(std::numeric_limits<uint64_t>::max()) { }

    uint64_t getMaxItems() const
    {
        return m_maxItems;
    }

    void setMaxItems(uint64_t newMaxItems)
    {
        m_maxItems = newMaxItems;
    }

private:
    uint64_t m_maxItems;
};

/**
 * @brief   Represents a 'maxLength' constraint
 */
class MaxLengthConstraint: public BasicConstraint<MaxLengthConstraint>
{
public:
    MaxLengthConstraint()
      : m_maxLength(std::numeric_limits<uint64_t>::max()) { }

    MaxLengthConstraint(CustomAlloc allocFn, CustomFree freeFn)
      : BasicConstraint(allocFn, freeFn),
        m_maxLength(std::numeric_limits<uint64_t>::max()) { }

    uint64_t getMaxLength() const
    {
        return m_maxLength;
    }

    void setMaxLength(uint64_t newMaxLength)
    {
        m_maxLength = newMaxLength;
    }

private:
    uint64_t m_maxLength;
};

/**
 * @brief   Represents a 'maxProperties' constraint
 */
class MaxPropertiesConstraint: public BasicConstraint<MaxPropertiesConstraint>
{
public:
    MaxPropertiesConstraint()
      : m_maxProperties(std::numeric_limits<uint64_t>::max()) { }

    MaxPropertiesConstraint(CustomAlloc allocFn, CustomFree freeFn)
      : BasicConstraint(allocFn, freeFn),
        m_maxProperties(std::numeric_limits<uint64_t>::max()) { }

    uint64_t getMaxProperties() const
    {
        return m_maxProperties;
    }

    void setMaxProperties(uint64_t newMaxProperties)
    {
        m_maxProperties = newMaxProperties;
    }

private:
    uint64_t m_maxProperties;
};

/**
 * @brief   Represents 'minimum' and 'exclusiveMinimum' constraints
 */
class MinimumConstraint: public BasicConstraint<MinimumConstraint>
{
public:
    MinimumConstraint()
      : m_minimum(-std::numeric_limits<double>::infinity()),
        m_exclusiveMinimum(false) { }

    MinimumConstraint(CustomAlloc allocFn, CustomFree freeFn)
      : BasicConstraint(allocFn, freeFn),
        m_minimum(-std::numeric_limits<double>::infinity()),
        m_exclusiveMinimum(false) { }

    bool getExclusiveMinimum() const
    {
        return m_exclusiveMinimum;
    }

    void setExclusiveMinimum(bool newExclusiveMinimum)
    {
        m_exclusiveMinimum = newExclusiveMinimum;
    }

    double getMinimum() const
    {
        return m_minimum;
    }

    void setMinimum(double newMinimum)
    {
        m_minimum = newMinimum;
    }

private:
    double m_minimum;
    bool m_exclusiveMinimum;
};

/**
 * @brief   Represents a 'minItems' constraint
 */
class MinItemsConstraint: public BasicConstraint<MinItemsConstraint>
{
public:
    MinItemsConstraint()
      : m_minItems(0) { }

    MinItemsConstraint(CustomAlloc allocFn, CustomFree freeFn)
      : BasicConstraint(allocFn, freeFn),
        m_minItems(0) { }

    uint64_t getMinItems() const
    {
        return m_minItems;
    }

    void setMinItems(uint64_t newMinItems)
    {
        m_minItems = newMinItems;
    }

private:
    uint64_t m_minItems;
};

/**
 * @brief   Represents a 'minLength' constraint
 */
class MinLengthConstraint: public BasicConstraint<MinLengthConstraint>
{
public:
    MinLengthConstraint()
      : m_minLength(0) { }

    MinLengthConstraint(CustomAlloc allocFn, CustomFree freeFn)
      : BasicConstraint(allocFn, freeFn),
        m_minLength(0) { }

    uint64_t getMinLength() const
    {
        return m_minLength;
    }

    void setMinLength(uint64_t newMinLength)
    {
        m_minLength = newMinLength;
    }

private:
    uint64_t m_minLength;
};

/**
 * @brief   Represents a 'minProperties' constraint
 */
class MinPropertiesConstraint: public BasicConstraint<MinPropertiesConstraint>
{
public:
    MinPropertiesConstraint()
      : m_minProperties(0) { }

    MinPropertiesConstraint(CustomAlloc allocFn, CustomFree freeFn)
      : BasicConstraint(allocFn, freeFn),
        m_minProperties(0) { }

    uint64_t getMinProperties() const
    {
        return m_minProperties;
    }

    void setMinProperties(uint64_t newMinProperties)
    {
        m_minProperties = newMinProperties;
    }

private:
    uint64_t m_minProperties;
};

/**
 * @brief  Represents either 'multipleOf' or 'divisibleBy' constraints where
 *         the divisor is a floating point number
 */
class MultipleOfDoubleConstraint:
        public BasicConstraint<MultipleOfDoubleConstraint>
{
public:
    MultipleOfDoubleConstraint()
      : m_value(1.) { }

    MultipleOfDoubleConstraint(CustomAlloc allocFn, CustomFree freeFn)
      : BasicConstraint(allocFn, freeFn),
        m_value(1.) { }

    double getDivisor() const
    {
        return m_value;
    }

    void setDivisor(double newValue)
    {
        if (!std::isfinite(newValue) || newValue <= 0.0) {
            throwRuntimeError(
                "Divisor for 'multipleOf' or 'divisibleBy' must be positive");
        }

        m_value = newValue;
    }

private:
    double m_value;
};

/**
 * @brief  Represents either 'multipleOf' or 'divisibleBy' constraints where
 *         the divisor is of integer type
 */
class MultipleOfIntConstraint:
        public BasicConstraint<MultipleOfIntConstraint>
{
public:
    MultipleOfIntConstraint()
      : m_value(1) { }

    MultipleOfIntConstraint(CustomAlloc allocFn, CustomFree freeFn)
      : BasicConstraint(allocFn, freeFn),
        m_value(1) { }

    int64_t getDivisor() const
    {
        return m_value;
    }

    void setDivisor(int64_t newValue)
    {
        if (newValue <= 0) {
            throwRuntimeError(
                "Divisor for 'multipleOf' or 'divisibleBy' must be positive");
        }

        m_value = newValue;
    }

private:
    int64_t m_value;
};

/**
 * @brief   Represents a 'not' constraint
 */
class NotConstraint: public BasicConstraint<NotConstraint>
{
public:
    NotConstraint()
      : m_subschema(nullptr) { }

    NotConstraint(CustomAlloc allocFn, CustomFree freeFn)
      : BasicConstraint(allocFn, freeFn),
        m_subschema(nullptr) { }

    const Subschema * getSubschema() const
    {
        return m_subschema;
    }

    void setSubschema(const Subschema *subschema)
    {
        m_subschema = subschema;
    }

private:
    const Subschema *m_subschema;
};

/**
 * @brief   Represents a 'oneOf' constraint.
 */
class OneOfConstraint: public BasicConstraint<OneOfConstraint>
{
public:
    OneOfConstraint()
      : m_subschemas(Allocator::rebind<const Subschema *>::other(m_allocator)) { }

    OneOfConstraint(CustomAlloc allocFn, CustomFree freeFn)
      : BasicConstraint(allocFn, freeFn),
        m_subschemas(Allocator::rebind<const Subschema *>::other(m_allocator)) { }

    void addSubschema(const Subschema *subschema)
    {
        m_subschemas.push_back(subschema);
    }

    template<typename FunctorType>
    void applyToSubschemas(const FunctorType &fn) const
    {
        unsigned int index = 0;
        for (const Subschema *subschema : m_subschemas) {
            if (!fn(index, subschema)) {
                return;
            }

            index++;
        }
    }

private:
    typedef std::vector<const Subschema *, internal::CustomAllocator<const Subschema *>> Subschemas;

    /// Collection of sub-schemas, exactly one of which must be satisfied
    Subschemas m_subschemas;
};

/**
 * @brief   Represents a 'pattern' constraint
 */
class PatternConstraint: public BasicConstraint<PatternConstraint>
{
public:
    PatternConstraint()
      : m_pattern(Allocator::rebind<char>::other(m_allocator)) { }

    PatternConstraint(CustomAlloc allocFn, CustomFree freeFn)
      : BasicConstraint(allocFn, freeFn),
        m_pattern(Allocator::rebind<char>::other(m_allocator)) { }

    template<typename AllocatorType>
    bool getPattern(std::basic_string<char, std::char_traits<char>, AllocatorType> &result) const
    {
        result.assign(m_pattern.c_str());
        return true;
    }

    template<typename AllocatorType>
    std::basic_string<char, std::char_traits<char>, AllocatorType> getPattern(
            const AllocatorType &alloc = AllocatorType()) const
    {
        return std::basic_string<char, std::char_traits<char>, AllocatorType>(m_pattern.c_str(), alloc);
    }

    template<typename AllocatorType>
    void setPattern(const std::basic_string<char, std::char_traits<char>, AllocatorType> &pattern)
    {
        m_pattern.assign(pattern.c_str());
    }

private:
    String m_pattern;
};

class PolyConstraint : public Constraint
{
public:
    bool accept(ConstraintVisitor &visitor) const override
    {
        return visitor.visit(*static_cast<const PolyConstraint*>(this));
    }

    OwningPointer clone(CustomAlloc allocFn, CustomFree freeFn) const override
    {
        // smart pointer to automatically free raw memory on exception
        typedef std::unique_ptr<Constraint, CustomFree> RawOwningPointer;
        auto ptr = RawOwningPointer(static_cast<Constraint*>(allocFn(sizeOf())), freeFn);
        if (!ptr) {
            throwRuntimeError("Failed to allocate memory for cloned constraint");
        }

        // constructor might throw but the memory will be taken care of anyways
        (void)cloneInto(ptr.get());

        // implicitly convert to smart pointer that will also destroy object instance
        return ptr;
    }

    virtual bool validate(const adapters::Adapter &target,
            const valijson::ValidationResults::Path &path,
            valijson::ValidationResults *results) const = 0;

private:
    virtual Constraint * cloneInto(void *) const = 0;

    virtual size_t sizeOf() const = 0;
};

/**
 * @brief   Represents a combination of 'properties', 'patternProperties' and
 *          'additionalProperties' constraints
 */
class PropertiesConstraint: public BasicConstraint<PropertiesConstraint>
{
public:
    PropertiesConstraint()
      : m_properties(std::less<String>(), m_allocator),
        m_patternProperties(std::less<String>(), m_allocator),
        m_additionalProperties(nullptr) { }

    PropertiesConstraint(CustomAlloc allocFn, CustomFree freeFn)
      : BasicConstraint(allocFn, freeFn),
        m_properties(std::less<String>(), m_allocator),
        m_patternProperties(std::less<String>(), m_allocator),
        m_additionalProperties(nullptr) { }

    bool addPatternPropertySubschema(const char *patternProperty, const Subschema *subschema)
    {
        return m_patternProperties.insert(PropertySchemaMap::value_type(
                String(patternProperty, m_allocator), subschema)).second;
    }

    template<typename AllocatorType>
    bool addPatternPropertySubschema(const std::basic_string<char,
            std::char_traits<char>, AllocatorType> &patternProperty,
            const Subschema *subschema)
    {
        return addPatternPropertySubschema(patternProperty.c_str(), subschema);
    }

    bool addPropertySubschema(const char *propertyName,
            const Subschema *subschema)
    {
        return m_properties.insert(PropertySchemaMap::value_type(
                String(propertyName, m_allocator), subschema)).second;
    }

    template<typename AllocatorType>
    bool addPropertySubschema(const std::basic_string<char,
            std::char_traits<char>, AllocatorType> &propertyName,
            const Subschema *subschema)
    {
        return addPropertySubschema(propertyName.c_str(), subschema);
    }

    template<typename FunctorType>
    void applyToPatternProperties(const FunctorType &fn) const
    {
        typedef typename PropertySchemaMap::value_type ValueType;
        for (const ValueType &value : m_patternProperties) {
            if (!fn(value.first, value.second)) {
                return;
            }
        }
    }

    template<typename FunctorType>
    void applyToProperties(const FunctorType &fn) const
    {
        typedef typename PropertySchemaMap::value_type ValueType;
        for (const ValueType &value : m_properties) {
            if (!fn(value.first, value.second)) {
                return;
            }
        }
    }

    const Subschema * getAdditionalPropertiesSubschema() const
    {
        return m_additionalProperties;
    }

    void setAdditionalPropertiesSubschema(const Subschema *subschema)
    {
        m_additionalProperties = subschema;
    }

private:
    typedef std::map<
            String,
            const Subschema *,
            std::less<String>,
            internal::CustomAllocator<std::pair<const String, const Subschema *>>
        > PropertySchemaMap;

    PropertySchemaMap m_properties;
    PropertySchemaMap m_patternProperties;

    const Subschema *m_additionalProperties;
};

class PropertyNamesConstraint: public BasicConstraint<PropertyNamesConstraint>
{
public:
    PropertyNamesConstraint()
      : m_subschema(nullptr) { }

    PropertyNamesConstraint(CustomAlloc allocFn, CustomFree freeFn)
      : BasicConstraint(allocFn, freeFn),
        m_subschema(nullptr) { }

    const Subschema * getSubschema() const
    {
        return m_subschema;
    }

    void setSubschema(const Subschema *subschema)
    {
        m_subschema = subschema;
    }

private:
    const Subschema *m_subschema;
};

/**
 * @brief   Represents a 'required' constraint
 */
class RequiredConstraint: public BasicConstraint<RequiredConstraint>
{
public:
    RequiredConstraint()
      : m_requiredProperties(std::less<String>(), m_allocator) { }

    RequiredConstraint(CustomAlloc allocFn, CustomFree freeFn)
      : BasicConstraint(allocFn, freeFn),
        m_requiredProperties(std::less<String>(), m_allocator) { }

    bool addRequiredProperty(const char *propertyName)
    {
        return m_requiredProperties.insert(String(propertyName,
                Allocator::rebind<char>::other(m_allocator))).second;
    }

    template<typename AllocatorType>
    bool addRequiredProperty(const std::basic_string<char, std::char_traits<char>, AllocatorType> &propertyName)
    {
        return addRequiredProperty(propertyName.c_str());
    }

    template<typename FunctorType>
    void applyToRequiredProperties(const FunctorType &fn) const
    {
        for (const String &propertyName : m_requiredProperties) {
            if (!fn(propertyName)) {
                return;
            }
        }
    }

private:
    typedef std::set<String, std::less<String>,
            internal::CustomAllocator<String>> RequiredProperties;

    RequiredProperties m_requiredProperties;
};

/**
 * @brief  Represents an 'items' constraint that specifies one sub-schema
 *
 * A value is considered valid against this constraint if it is an array, and
 * each item in the array validates against the sub-schema specified by this
 * constraint.
 *
 * The prefix 'Singular' comes from the fact that array items must validate
 * against exactly one sub-schema.
 */
class SingularItemsConstraint: public BasicConstraint<SingularItemsConstraint>
{
public:
    SingularItemsConstraint()
      : m_itemsSubschema(nullptr) { }

    SingularItemsConstraint(CustomAlloc allocFn, CustomFree freeFn)
      : BasicConstraint(allocFn, freeFn),
        m_itemsSubschema(nullptr) { }

    const Subschema * getItemsSubschema() const
    {
        return m_itemsSubschema;
    }

    void setItemsSubschema(const Subschema *subschema)
    {
        m_itemsSubschema = subschema;
    }

private:
    const Subschema *m_itemsSubschema;
};

/**
 * @brief   Represents a 'type' constraint.
 */
class TypeConstraint: public BasicConstraint<TypeConstraint>
{
public:
    enum JsonType {
        kAny,
        kArray,
        kBoolean,
        kInteger,
        kNull,
        kNumber,
        kObject,
        kString
    };

    TypeConstraint()
      : m_namedTypes(std::less<JsonType>(), m_allocator),
        m_schemaTypes(Allocator::rebind<const Subschema *>::other(m_allocator)) { }

    TypeConstraint(CustomAlloc allocFn, CustomFree freeFn)
      : BasicConstraint(allocFn, freeFn),
        m_namedTypes(std::less<JsonType>(), m_allocator),
        m_schemaTypes(Allocator::rebind<const Subschema *>::other(m_allocator)) { }

    void addNamedType(JsonType type)
    {
        m_namedTypes.insert(type);
    }

    void addSchemaType(const Subschema *subschema)
    {
        m_schemaTypes.push_back(subschema);
    }

    template<typename FunctorType>
    void applyToNamedTypes(const FunctorType &fn) const
    {
        for (const JsonType namedType : m_namedTypes) {
            if (!fn(namedType)) {
                return;
            }
        }
    }

    template<typename FunctorType>
    void applyToSchemaTypes(const FunctorType &fn) const
    {
        unsigned int index = 0;
        for (const Subschema *subschema : m_schemaTypes) {
            if (!fn(index, subschema)) {
                return;
            }

            index++;
        }
    }

    template<typename AllocatorType>
    static JsonType jsonTypeFromString(const std::basic_string<char,
            std::char_traits<char>, AllocatorType> &typeName)
    {
        if (typeName.compare("any") == 0) {
            return kAny;
        } else if (typeName.compare("array") == 0) {
            return kArray;
        } else if (typeName.compare("boolean") == 0) {
            return kBoolean;
        } else if (typeName.compare("integer") == 0) {
            return kInteger;
        } else if (typeName.compare("null") == 0) {
            return kNull;
        } else if (typeName.compare("number") == 0) {
            return kNumber;
        } else if (typeName.compare("object") == 0) {
            return kObject;
        } else if (typeName.compare("string") == 0) {
            return kString;
        }

        throwRuntimeError("Unrecognised JSON type name '" +
                std::string(typeName.c_str()) + "'");
        abort();
    }

private:
    typedef std::set<JsonType, std::less<JsonType>, internal::CustomAllocator<JsonType>> NamedTypes;

    typedef std::vector<const Subschema *,
            Allocator::rebind<const Subschema *>::other> SchemaTypes;

    /// Set of named JSON types that serve as valid types
    NamedTypes m_namedTypes;

    /// Set of sub-schemas that serve as valid types
    SchemaTypes m_schemaTypes;
};

/**
 * @brief   Represents a 'uniqueItems' constraint
 */
class UniqueItemsConstraint: public BasicConstraint<UniqueItemsConstraint>
{
public:
    UniqueItemsConstraint() = default;

    UniqueItemsConstraint(CustomAlloc allocFn, CustomFree freeFn)
      : BasicConstraint(allocFn, freeFn) { }
};

} // namespace constraints
} // namespace valijson

#ifdef _MSC_VER
#pragma warning( pop )
#endif
#pragma once

namespace valijson {

namespace adapters {
    class Adapter;
}

namespace constraints {
    struct Constraint;
}

class ConstraintBuilder
{
public:
    virtual ~ConstraintBuilder() = default;

    virtual constraints::Constraint * make(const adapters::Adapter &) const = 0;
};

}  // namespace valijson
#pragma once

#include <functional>
#include <iostream>
#include <optional>
#include <vector>


namespace valijson {

/**
 * @brief  Parser for populating a Schema based on a JSON Schema document.
 *
 * The SchemaParser class supports Drafts 3 and 4 of JSON Schema, however
 * Draft 3 support should be considered deprecated.
 *
 * The functions provided by this class have been templated so that they can
 * be used with different Adapter types.
 */
class SchemaParser
{
public:
    /// Supported versions of JSON Schema
    enum Version {
        kDraft3,      ///< @deprecated JSON Schema v3 has been superseded by v4
        kDraft4,
        kDraft7
    };

    /**
     * @brief  Construct a new SchemaParser for a given version of JSON Schema
     *
     * @param  version  Version of JSON Schema that will be expected
     */
    explicit SchemaParser(const Version version = kDraft7)
      : m_version(version) { }

    /**
     * @brief  Release memory associated with custom ConstraintBuilders
     */
    virtual ~SchemaParser()
    {
        for (const auto& entry : constraintBuilders) {
            delete entry.second;
        }
    }

    /**
     * @brief  Struct to contain templated function type for fetching documents
     */
    template<typename AdapterType>
    struct FunctionPtrs
    {
        typedef typename adapters::AdapterTraits<AdapterType>::DocumentType DocumentType;

        /// Templated function pointer type for fetching remote documents
        typedef std::function<const DocumentType* (const std::string &uri)> FetchDoc;

        /// Templated function pointer type for freeing fetched documents
        typedef std::function<void (const DocumentType *)> FreeDoc;
    };

    /**
     * @brief  Add a custom constraint to this SchemaParser

     * @param  key      name that will be used to identify relevant constraints
     *                  while parsing a schema document
     * @param  builder  pointer to a subclass of ConstraintBuilder that can
     *                  parse custom constraints found in a schema document,
     *                  and return an appropriate instance of Constraint; this
     *                  class guarantees that it will take ownership of this
     *                  pointer - unless this function throws an exception
     *
     * @todo   consider accepting a list of custom ConstraintBuilders in
     *         constructor, so that this class remains immutable after
     *         construction
     *
     * @todo   Add additional checks for key conflicts, empty keys, and
     *         potential restrictions relating to case sensitivity
     */
    void addConstraintBuilder(const std::string &key, const ConstraintBuilder *builder)
    {
        constraintBuilders.push_back(std::make_pair(key, builder));
    }

    /**
     * @brief  Populate a Schema object from JSON Schema document
     *
     * When processing Draft 3 schemas, the parentSubschema and ownName pointers
     * should be set in contexts where a 'required' constraint would be valid.
     * These are used to add a RequiredConstraint object to the Schema that
     * contains the required property.
     *
     * @param  node          Reference to node to parse
     * @param  schema        Reference to Schema to populate
     * @param  fetchDoc      Function to fetch remote JSON documents (optional)
     */
    template<typename AdapterType>
    void populateSchema(
        const AdapterType &node,
        Schema &schema,
        typename FunctionPtrs<AdapterType>::FetchDoc fetchDoc = nullptr,
        typename FunctionPtrs<AdapterType>::FreeDoc freeDoc = nullptr)
    {
        if ((fetchDoc == nullptr ) ^ (freeDoc == nullptr)) {
            throwRuntimeError("Remote document fetching can't be enabled without both fetch and free functions");
        }

        typename DocumentCache<AdapterType>::Type docCache;
        SchemaCache schemaCache;
#if VALIJSON_USE_EXCEPTIONS
        try {
#endif
            resolveThenPopulateSchema(schema, node, node, schema, std::optional<std::string>(), "", fetchDoc, nullptr,
                    nullptr, docCache, schemaCache);
#if VALIJSON_USE_EXCEPTIONS
        } catch (...) {
            freeDocumentCache<AdapterType>(docCache, freeDoc);
            throw;
        }
#endif

        freeDocumentCache<AdapterType>(docCache, freeDoc);
    }

private:

    typedef std::vector<std::pair<std::string, const ConstraintBuilder *>>
        ConstraintBuilders;

    ConstraintBuilders constraintBuilders;

    template<typename AdapterType>
    struct DocumentCache
    {
        typedef typename adapters::AdapterTraits<AdapterType>::DocumentType DocumentType;

        typedef std::map<std::string, const DocumentType*> Type;
    };

    /**
     * @brief  Free memory used by fetched documents
     *
     * If a custom 'free' function has not been provided, then the default
     * delete operator will be used.
     *
     * @param  docCache  collection of fetched documents to free
     * @param  freeDoc   optional custom free function
     */
    template<typename AdapterType>
    void freeDocumentCache(const typename DocumentCache<AdapterType>::Type
            &docCache, typename FunctionPtrs<AdapterType>::FreeDoc freeDoc)
    {
        typedef typename DocumentCache<AdapterType>::Type DocCacheType;

        for (const typename DocCacheType::value_type &v : docCache) {
            freeDoc(v.second);
        }
    }

    /**
     * @brief  Find the complete URI for a document, within a resolution scope
     *
     * This function captures five different cases that can occur when
     * attempting to resolve a document URI within a particular resolution
     * scope:
     *
     *  (1) resolution scope not present, but URN or absolute document URI is
     *       => document URI as-is
     *  (2) resolution scope not present, and document URI is relative or absent
     *       => document URI, if present, otherwise no result
     *  (3) resolution scope is present, and document URI is a relative path
     *       => resolve document URI relative to resolution scope
     *  (4) resolution scope is present, and document URI is absolute
     *       => document URI as-is
     *  (5) resolution scope is present, but document URI is not
     *       => resolution scope as-is
     *
     * This function assumes that the resolution scope is absolute.
     *
     * When resolving a document URI relative to the resolution scope, the
     * document URI should be used to replace the path, query and fragment
     * portions of URI provided by the resolution scope.
     */
    virtual std::optional<std::string> resolveDocumentUri(
            const std::optional<std::string>& resolutionScope,
            const std::optional<std::string>& documentUri)
    {
        if (resolutionScope) {
            if (documentUri) {
                if (internal::uri::isUriAbsolute(*documentUri) || internal::uri::isUrn(*documentUri)) {
                    // (4) resolution scope is present, and document URI is absolute
                    //      => document URI as-is
                    return *documentUri;
                } else {
                    // (3) resolution scope is present, and document URI is a relative path
                    //      => resolve document URI relative to resolution scope
                    return internal::uri::resolveRelativeUri(*resolutionScope, *documentUri);
                }
            } else {
                // (5) resolution scope is present, but document URI is not
                //      => resolution scope as-is
                return *resolutionScope;
            }
        } else if (documentUri && internal::uri::isUriAbsolute(*documentUri)) {
            // (1a) resolution scope not present, but absolute document URI is
            //      => document URI as-is
            return *documentUri;
        } else if (documentUri && internal::uri::isUrn(*documentUri)) {
            // (1b) resolution scope not present, but URN is
            //       => document URI as-is
            return *documentUri;
        } else {
            // (2) resolution scope not present, and document URI is relative or absent
            //      => document URI, if present, otherwise no result
            // documentUri is already std::optional
            return documentUri;
        }
    }

    /**
     * @brief  Extract a JSON Reference string from a node
     *
     * @param  node    node to extract the JSON Reference from
     * @param  result  reference to string to set with the result
     *
     * @throws std::invalid_argument if node is an object containing a `$ref`
     *         property but with a value that cannot be interpreted as a string
     *
     * @return \c true if a JSON Reference was extracted; \c false otherwise
     */
    template<typename AdapterType>
    bool extractJsonReference(const AdapterType &node, std::string &result)
    {
        if (!node.isObject()) {
            return false;
        }

        const typename AdapterType::Object o = node.getObject();
        const typename AdapterType::Object::const_iterator itr = o.find("$ref");
        if (itr == o.end()) {
            return false;
        } else if (!itr->second.getString(result)) {
            throwRuntimeError("$ref property expected to contain string value.");
        }

        return true;
    }

    /**
     * Sanitise an optional JSON Pointer, trimming trailing slashes
     */
    static std::string sanitiseJsonPointer(const std::optional<std::string>& input)
    {
        if (input) {
            // Trim trailing slash(es)
            std::string sanitised = *input;
            sanitised.erase(sanitised.find_last_not_of('/') + 1,
                    std::string::npos);

            return sanitised;
        }

        // If the JSON Pointer is not set, assume that the URI points to
        // the root of the document
        return "";
    }

    /**
     * @brief  Search the schema cache for a schema matching a given key
     *
     * If the key is not present in the query cache, a nullptr will be
     * returned, and the contents of the cache will remain unchanged. This is
     * in contrast to the behaviour of the std::map [] operator, which would
     * add the nullptr to the cache.
     *
     * @param  schemaCache  schema cache to query
     * @param  queryKey     key to search for
     *
     * @return shared pointer to Schema if found, nullptr otherwise
     */
    static const Subschema * querySchemaCache(SchemaCache &schemaCache,
            const std::string &queryKey)
    {
        const SchemaCache::iterator itr = schemaCache.find(queryKey);
        if (itr == schemaCache.end()) {
            return nullptr;
        }

        return itr->second;
    }

    /**
     * @brief  Add entries to the schema cache for a given list of keys
     *
     * @param  schemaCache   schema cache to update
     * @param  keysToCreate  list of keys to create entries for
     * @param  schema        shared pointer to schema that keys will map to
     *
     * @throws std::logic_error if any of the keys are already present in the
     *         schema cache. This behaviour is intended to help detect incorrect
     *         usage of the schema cache during development, and is not expected
     *         to occur otherwise, even for malformed schemas.
     */
    static void updateSchemaCache(SchemaCache &schemaCache,
            const std::vector<std::string> &keysToCreate,
            const Subschema *schema)
    {
        for (const std::string &keyToCreate : keysToCreate) {
            const SchemaCache::value_type value(keyToCreate, schema);
            if (!schemaCache.insert(value).second) {
                throwLogicError("Key '" + keyToCreate + "' already in schema cache.");
            }
        }
    }

    /**
     * @brief  Recursive helper function for retrieving or creating schemas
     *
     * This function will be applied recursively until a concrete node is found.
     * A concrete node is a node that contains actual schema constraints rather
     * than a JSON Reference.
     *
     * This termination condition may be trigged by visiting the concrete node
     * at the end of a series of $ref nodes, or by finding a schema for one of
     * those $ref nodes in the schema cache. An entry will be added to the
     * schema cache for each node visited on the path to the concrete node.
     *
     * @param  rootSchema      The Schema instance, and root subschema, through
     *                         which other subschemas can be created and
     *                         modified
     * @param  rootNode        Reference to the node from which JSON References
     *                         will be resolved when they refer to the current
     *                         document
     * @param  node            Reference to the node to parse
     * @param  currentScope    URI for current resolution scope
     * @param  nodePath        JSON Pointer representing path to current node
     * @param  fetchDoc        Function to fetch remote JSON documents (optional)
     * @param  parentSubschema Optional pointer to the parent schema, used to
     *                         support required keyword in Draft 3
     * @param  ownName         Optional pointer to a node name, used to support
     *                         the 'required' keyword in Draft 3
     * @param  docCache        Cache of resolved and fetched remote documents
     * @param  schemaCache     Cache of populated schemas
     * @param  newCacheKeys    A list of keys that should be added to the cache
     *                         when recursion terminates
     */
    template<typename AdapterType>
    const Subschema * makeOrReuseSchema(
        Schema &rootSchema,
        const AdapterType &rootNode,
        const AdapterType &node,
        const std::optional<std::string> currentScope,
        const std::string &nodePath,
        const typename FunctionPtrs<AdapterType>::FetchDoc fetchDoc,
        const Subschema *parentSubschema,
        const std::string *ownName,
        typename DocumentCache<AdapterType>::Type &docCache,
        SchemaCache &schemaCache,
        std::vector<std::string> &newCacheKeys)
    {
        std::string jsonRef;

        // Check for the first termination condition (found a non-$ref node)
        if (!extractJsonReference(node, jsonRef)) {

            // Construct a key that we can use to search the schema cache for
            // a schema corresponding to the current node
            const std::string schemaCacheKey = currentScope ? (*currentScope + nodePath) : nodePath;

            // Retrieve an existing schema from the cache if possible
            const Subschema *cachedPtr = querySchemaCache(schemaCache, schemaCacheKey);

            // Create a new schema otherwise
            const Subschema *subschema = cachedPtr ? cachedPtr : rootSchema.createSubschema();

            // Add cache entries for keys belonging to any $ref nodes that were
            // visited before arriving at the current node
            updateSchemaCache(schemaCache, newCacheKeys, subschema);

            // Schema cache did not contain a preexisting schema corresponding
            // to the current node, so the schema that was returned will need
            // to be populated
            if (!cachedPtr) {
                populateSchema(rootSchema, rootNode, node, *subschema,
                        currentScope, nodePath, fetchDoc, parentSubschema,
                        ownName, docCache, schemaCache);
            }

            return subschema;
        }

        // Returns a document URI if the reference points somewhere
        // other than the current document
        const std::optional<std::string> documentUri = internal::json_reference::getJsonReferenceUri(jsonRef);

        // Extract JSON Pointer from JSON Reference, with any trailing
        // slashes removed so that keys in the schema cache end
        // consistently
        const std::string actualJsonPointer = sanitiseJsonPointer(
                internal::json_reference::getJsonReferencePointer(jsonRef));

        // Determine the actual document URI based on the resolution
        // scope. An absolute document URI will take precedence when
        // present, otherwise we need to resolve the URI relative to
        // the current resolution scope
        const std::optional<std::string> actualDocumentUri = resolveDocumentUri(currentScope, documentUri);

        // Construct a key to search the schema cache for an existing schema
        const std::string queryKey = actualDocumentUri ? (*actualDocumentUri + actualJsonPointer) : actualJsonPointer;

        // Check for the second termination condition (found a $ref node that
        // already has an entry in the schema cache)
        const Subschema *cachedPtr = querySchemaCache(schemaCache, queryKey);
        if (cachedPtr) {
            updateSchemaCache(schemaCache, newCacheKeys, cachedPtr);
            return cachedPtr;
        }

        if (actualDocumentUri && (!currentScope || *actualDocumentUri != *currentScope)) {
            const typename FunctionPtrs<AdapterType>::DocumentType *newDoc = nullptr;

            // Have we seen this document before?
            typename DocumentCache<AdapterType>::Type::iterator docCacheItr =
                    docCache.find(*actualDocumentUri);
            if (docCacheItr == docCache.end()) {
                // Resolve reference against remote document
                if (!fetchDoc) {
                    throwRuntimeError("Fetching of remote JSON References not enabled.");
                }

                // Returns a pointer to the remote document that was
                // retrieved, or null if retrieval failed. This class
                // will take ownership of the pointer, and call freeDoc
                // when it is no longer needed.
                newDoc = fetchDoc(*actualDocumentUri);

                // Can't proceed without the remote document
                if (!newDoc) {
                    throwRuntimeError("Failed to fetch referenced schema document: " + *actualDocumentUri);
                }

                typedef typename DocumentCache<AdapterType>::Type::value_type
                        DocCacheValueType;

                docCache.insert(DocCacheValueType(*actualDocumentUri, newDoc));

            } else {
                newDoc = docCacheItr->second;
            }

            const AdapterType newRootNode(*newDoc);

            // Find where we need to be in the document
            const AdapterType &referencedAdapter =
                    internal::json_pointer::resolveJsonPointer(newRootNode,
                            actualJsonPointer);

            newCacheKeys.push_back(queryKey);

            // Populate the schema, starting from the referenced node, with
            // nested JSON References resolved relative to the new root node
            return makeOrReuseSchema(rootSchema, newRootNode, referencedAdapter,
                    currentScope, actualJsonPointer, fetchDoc, parentSubschema,
                    ownName, docCache, schemaCache, newCacheKeys);

        }

        if (std::find(newCacheKeys.begin(), newCacheKeys.end(), queryKey) != newCacheKeys.end()) {
            throwRuntimeError("found cycle while resolving JSON reference");
        }

        // JSON References in nested schema will be resolved relative to the
        // current document
        const AdapterType &referencedAdapter =
                internal::json_pointer::resolveJsonPointer(
                        rootNode, actualJsonPointer);

        newCacheKeys.push_back(queryKey);

        // Populate the schema, starting from the referenced node, with
        // nested JSON References resolved relative to the new root node
        return makeOrReuseSchema(rootSchema, rootNode, referencedAdapter,
                currentScope, actualJsonPointer, fetchDoc, parentSubschema,
                ownName, docCache, schemaCache, newCacheKeys);
    }

    /**
     * @brief  Return pointer for the schema corresponding to a given node
     *
     * This function makes use of a schema cache, so that if the path to the
     * current node is the same as one that has already been parsed and
     * populated, a pointer to the existing Subschema will be returned.
     *
     * Should a series of $ref, or reference, nodes be resolved before reaching
     * a concrete node, an entry will be added to the schema cache for each of
     * the nodes in that path.
     *
     * @param  rootSchema      The Schema instance, and root subschema, through
     *                         which other subschemas can be created and
     *                         modified
     * @param  rootNode        Reference to the node from which JSON References
     *                         will be resolved when they refer to the current
     *                         document
     * @param  node            Reference to the node to parse
     * @param  currentScope    URI for current resolution scope
     * @param  nodePath        JSON Pointer representing path to current node
     * @param  fetchDoc        Function to fetch remote JSON documents (optional)
     * @param  parentSubschema Optional pointer to the parent schema, used to
     *                         support required keyword in Draft 3
     * @param  ownName         Optional pointer to a node name, used to support
     *                         the 'required' keyword in Draft 3
     * @param  docCache        Cache of resolved and fetched remote documents
     * @param  schemaCache     Cache of populated schemas
     */
    template<typename AdapterType>
    const Subschema * makeOrReuseSchema(
        Schema &rootSchema,
        const AdapterType &rootNode,
        const AdapterType &node,
        const std::optional<std::string> currentScope,
        const std::string &nodePath,
        const typename FunctionPtrs<AdapterType>::FetchDoc fetchDoc,
        const Subschema *parentSubschema,
        const std::string *ownName,
        typename DocumentCache<AdapterType>::Type &docCache,
        SchemaCache &schemaCache)
    {
        std::vector<std::string> schemaCacheKeysToCreate;

        return makeOrReuseSchema(rootSchema, rootNode, node, currentScope,
                nodePath, fetchDoc, parentSubschema, ownName, docCache,
                schemaCache, schemaCacheKeysToCreate);
    }

    /**
     * @brief  Populate a Schema object from JSON Schema document
     *
     * When processing Draft 3 schemas, the parentSubschema and ownName pointers
     * should be set in contexts where a 'required' constraint would be valid.
     * These are used to add a RequiredConstraint object to the Schema that
     * contains the required property.
     *
     * @param  rootSchema       The Schema instance, and root subschema, through
     *                          which other subschemas can be created and
     *                          modified
     * @param  rootNode         Reference to the node from which JSON References
     *                          will be resolved when they refer to the current
     *                          document
     * @param  node             Reference to node to parse
     * @param  subschema        Reference to Schema to populate
     * @param  currentScope     URI for current resolution scope
     * @param  nodePath         JSON Pointer representing path to current node
     * @param  fetchDoc         Optional function to fetch remote JSON documents
     * @param  parentSubschema  Optional pointer to the parent schema, used to
     *                          support required keyword in Draft 3
     * @param  ownName          Optional pointer to a node name, used to support
     *                          the 'required' keyword in Draft 3
     * @param  docCache         Cache of resolved and fetched remote documents
     * @param  schemaCache      Cache of populated schemas
     */
    template<typename AdapterType>
    void populateSchema(
        Schema &rootSchema,
        const AdapterType &rootNode,
        const AdapterType &node,
        const Subschema &subschema,
        const std::optional<std::string>& currentScope,
        const std::string &nodePath,
        const typename FunctionPtrs<AdapterType>::FetchDoc fetchDoc,
        const Subschema *parentSubschema,
        const std::string *ownName,
        typename DocumentCache<AdapterType>::Type &docCache,
        SchemaCache &schemaCache)
    {
        static_assert((std::is_convertible<AdapterType,
            const valijson::adapters::Adapter &>::value),
            "SchemaParser::populateSchema must be invoked with an "
            "appropriate Adapter implementation");

        if (!node.isObject()) {
            if (m_version == kDraft7 && node.maybeBool()) {
                // Boolean schema
                if (!node.asBool()) {
                    rootSchema.setAlwaysInvalid(&subschema, true);
                }
                return;
            } else {
                std::string s;
                s += "Expected node at ";
                s += nodePath;
                if (m_version == kDraft7) {
                    s += " to contain schema object or boolean value; actual node type is: ";
                } else {
                    s += " to contain schema object; actual node type is: ";
                }
                s += internal::nodeTypeAsString(node);
                throwRuntimeError(s);
            }
        }

        const typename AdapterType::Object object = node.asObject();
        typename AdapterType::Object::const_iterator itr(object.end());

        // Check for 'id' attribute and update current scope
        std::optional<std::string> updatedScope;
        if ((itr = object.find("id")) != object.end() && itr->second.maybeString()) {
            const std::string id = itr->second.asString();
            rootSchema.setSubschemaId(&subschema, itr->second.asString());
            if (!currentScope || internal::uri::isUriAbsolute(id) || internal::uri::isUrn(id)) {
                updatedScope = id;
            } else {
                updatedScope = internal::uri::resolveRelativeUri(*currentScope, id);
            }
        } else {
            updatedScope = currentScope;
        }

        // Add the type constraint first to be the first one to check because other constraints may rely on it
        if ((itr = object.find("type")) != object.end()) {
            rootSchema.addConstraintToSubschema(
                    makeTypeConstraint(rootSchema, rootNode, itr->second, updatedScope, nodePath + "/type", fetchDoc,
                            docCache, schemaCache),
                    &subschema);
        }

        if ((itr = object.find("allOf")) != object.end()) {
            rootSchema.addConstraintToSubschema(
                    makeAllOfConstraint(rootSchema, rootNode, itr->second,
                            updatedScope, nodePath + "/allOf", fetchDoc,
                            docCache, schemaCache),
                    &subschema);
        }

        if ((itr = object.find("anyOf")) != object.end()) {
            rootSchema.addConstraintToSubschema(
                    makeAnyOfConstraint(rootSchema, rootNode, itr->second,
                            updatedScope, nodePath + "/anyOf", fetchDoc,
                            docCache, schemaCache),
                    &subschema);
        }

        if ((itr = object.find("const")) != object.end()) {
            rootSchema.addConstraintToSubschema(makeConstConstraint(itr->second), &subschema);
        }

        if ((itr = object.find("contains")) != object.end()) {
            rootSchema.addConstraintToSubschema(
                    makeContainsConstraint(rootSchema, rootNode, itr->second,
                            updatedScope, nodePath + "/contains", fetchDoc,
                            docCache, schemaCache), &subschema);
        }

        if ((itr = object.find("dependencies")) != object.end()) {
            rootSchema.addConstraintToSubschema(
                    makeDependenciesConstraint(rootSchema, rootNode,
                            itr->second, updatedScope,
                            nodePath + "/dependencies", fetchDoc, docCache,
                            schemaCache),
                    &subschema);
        }

        if ((itr = object.find("description")) != object.end()) {
            if (itr->second.maybeString()) {
                rootSchema.setSubschemaDescription(&subschema,
                        itr->second.asString());
            } else {
                throwRuntimeError(
                        "'description' attribute should have a string value");
            }
        }

        if ((itr = object.find("divisibleBy")) != object.end()) {
            if (m_version == kDraft3) {
                if (itr->second.maybeInteger()) {
                    rootSchema.addConstraintToSubschema(
                            makeMultipleOfIntConstraint(itr->second),
                            &subschema);
                } else if (itr->second.maybeDouble()) {
                    rootSchema.addConstraintToSubschema(
                            makeMultipleOfDoubleConstraint(itr->second),
                            &subschema);
                } else {
                    throwRuntimeError("Expected a numeric value for "
                            " 'divisibleBy' constraint.");
                }
            } else {
                throwRuntimeError(
                        "'divisibleBy' constraint not valid after draft 3");
            }
        }

        if ((itr = object.find("enum")) != object.end()) {
            rootSchema.addConstraintToSubschema(makeEnumConstraint(itr->second), &subschema);
        }

        if ((itr = object.find("format")) != object.end()) {
            rootSchema.addConstraintToSubschema(makeFormatConstraint(itr->second), &subschema);
        }

        {
            const typename AdapterType::Object::const_iterator itemsItr =
                    object.find("items");

            if (object.end() != itemsItr) {
                if (!itemsItr->second.isArray()) {
                    rootSchema.addConstraintToSubschema(
                            makeSingularItemsConstraint(rootSchema, rootNode,
                                    itemsItr->second, updatedScope,
                                    nodePath + "/items", fetchDoc, docCache,
                                    schemaCache),
                            &subschema);

                } else {
                    const typename AdapterType::Object::const_iterator
                            additionalItemsItr = object.find("additionalItems");
                    rootSchema.addConstraintToSubschema(
                            makeLinearItemsConstraint(rootSchema, rootNode,
                                    itemsItr != object.end() ? &itemsItr->second : nullptr,
                                    additionalItemsItr != object.end() ? &additionalItemsItr->second : nullptr,
                                    updatedScope, nodePath + "/items",
                                    nodePath + "/additionalItems", fetchDoc,
                                    docCache, schemaCache),
                            &subschema);
                }
            }
        }

        {
            const typename AdapterType::Object::const_iterator ifItr = object.find("if");
            const typename AdapterType::Object::const_iterator thenItr = object.find("then");
            const typename AdapterType::Object::const_iterator elseItr = object.find("else");

            if (object.end() != ifItr) {
                if (m_version == kDraft7) {
                    rootSchema.addConstraintToSubschema(
                          makeConditionalConstraint(rootSchema, rootNode,
                                ifItr->second,
                                thenItr == object.end() ? nullptr : &thenItr->second,
                                elseItr == object.end() ? nullptr : &elseItr->second,
                                updatedScope, nodePath, fetchDoc, docCache, schemaCache),
                          &subschema);
                } else {
                    throwRuntimeError("Not supported");
                }
            }
        }

        if (m_version == kDraft7) {
            if ((itr = object.find("exclusiveMaximum")) != object.end()) {
                rootSchema.addConstraintToSubschema(
                    makeMaximumConstraintExclusive(itr->second),
                    &subschema);
            }

            if ((itr = object.find("maximum")) != object.end()) {
                rootSchema.addConstraintToSubschema(
                    makeMaximumConstraint<AdapterType>(itr->second, nullptr),
                    &subschema);
            }
        } else if ((itr = object.find("maximum")) != object.end()) {
            typename AdapterType::Object::const_iterator exclusiveMaximumItr =
                    object.find("exclusiveMaximum");
            if (exclusiveMaximumItr == object.end()) {
                rootSchema.addConstraintToSubschema(
                        makeMaximumConstraint<AdapterType>(itr->second, nullptr),
                        &subschema);
            } else {
                rootSchema.addConstraintToSubschema(
                        makeMaximumConstraint(itr->second, &exclusiveMaximumItr->second),
                        &subschema);
            }
        } else if (object.find("exclusiveMaximum") != object.end()) {
            throwRuntimeError("'exclusiveMaximum' constraint only valid if a 'maximum' "
                    "constraint is also present");
        }

        if ((itr = object.find("maxItems")) != object.end()) {
            rootSchema.addConstraintToSubschema(
                    makeMaxItemsConstraint(itr->second), &subschema);
        }

        if ((itr = object.find("maxLength")) != object.end()) {
            rootSchema.addConstraintToSubschema(
                    makeMaxLengthConstraint(itr->second), &subschema);
        }

        if ((itr = object.find("maxProperties")) != object.end()) {
            rootSchema.addConstraintToSubschema(
                    makeMaxPropertiesConstraint(itr->second), &subschema);
        }

        if (m_version == kDraft7) {
            if ((itr = object.find("exclusiveMinimum")) != object.end()) {
                rootSchema.addConstraintToSubschema(
                        makeMinimumConstraintExclusive(itr->second), &subschema);
            }

            if ((itr = object.find("minimum")) != object.end()) {
                rootSchema.addConstraintToSubschema(
                        makeMinimumConstraint<AdapterType>(itr->second, nullptr),
                        &subschema);
            }
        } else if ((itr = object.find("minimum")) != object.end()) {
            typename AdapterType::Object::const_iterator exclusiveMinimumItr = object.find("exclusiveMinimum");
            if (exclusiveMinimumItr == object.end()) {
                rootSchema.addConstraintToSubschema(
                        makeMinimumConstraint<AdapterType>(itr->second, nullptr),
                        &subschema);
            } else {
                rootSchema.addConstraintToSubschema(
                        makeMinimumConstraint<AdapterType>(itr->second, &exclusiveMinimumItr->second),
                        &subschema);
            }
        } else if (object.find("exclusiveMinimum") != object.end()) {
            throwRuntimeError("'exclusiveMinimum' constraint only valid if a 'minimum' "
                    "constraint is also present");
        }

        if ((itr = object.find("minItems")) != object.end()) {
            rootSchema.addConstraintToSubschema(
                    makeMinItemsConstraint(itr->second), &subschema);
        }

        if ((itr = object.find("minLength")) != object.end()) {
            rootSchema.addConstraintToSubschema(
                    makeMinLengthConstraint(itr->second), &subschema);
        }

        if ((itr = object.find("minProperties")) != object.end()) {
            rootSchema.addConstraintToSubschema(
                    makeMinPropertiesConstraint(itr->second), &subschema);
        }

        if ((itr = object.find("multipleOf")) != object.end()) {
            if (m_version == kDraft3) {
                throwRuntimeError("'multipleOf' constraint not available in draft 3");
            } else if (itr->second.maybeInteger()) {
                rootSchema.addConstraintToSubschema(
                        makeMultipleOfIntConstraint(itr->second),
                        &subschema);
            } else if (itr->second.maybeDouble()) {
                rootSchema.addConstraintToSubschema(
                        makeMultipleOfDoubleConstraint(itr->second),
                        &subschema);
            } else {
                throwRuntimeError("Expected a numeric value for 'multipleOf' constraint.");
            }
        }

        if ((itr = object.find("not")) != object.end()) {
            rootSchema.addConstraintToSubschema(
                    makeNotConstraint(rootSchema, rootNode, itr->second, updatedScope, nodePath + "/not", fetchDoc,
                            docCache, schemaCache),
                    &subschema);
        }

        if ((itr = object.find("oneOf")) != object.end()) {
            rootSchema.addConstraintToSubschema(
                    makeOneOfConstraint(rootSchema, rootNode, itr->second, updatedScope, nodePath + "/oneOf", fetchDoc,
                            docCache, schemaCache),
                    &subschema);
        }

        if ((itr = object.find("pattern")) != object.end()) {
            rootSchema.addConstraintToSubschema(
                    makePatternConstraint(itr->second), &subschema);
        }

        {
            // Check for schema keywords that require the creation of a
            // PropertiesConstraint instance.
            const typename AdapterType::Object::const_iterator
                propertiesItr = object.find("properties"),
                patternPropertiesItr = object.find("patternProperties"),
                additionalPropertiesItr = object.find("additionalProperties");
            if (object.end() != propertiesItr ||
                object.end() != patternPropertiesItr ||
                object.end() != additionalPropertiesItr) {
                rootSchema.addConstraintToSubschema(
                        makePropertiesConstraint(rootSchema, rootNode,
                                propertiesItr != object.end() ? &propertiesItr->second : nullptr,
                                patternPropertiesItr != object.end() ? &patternPropertiesItr->second : nullptr,
                                additionalPropertiesItr != object.end() ? &additionalPropertiesItr->second : nullptr,
                                updatedScope, nodePath + "/properties",
                                nodePath + "/patternProperties",
                                nodePath + "/additionalProperties",
                                fetchDoc, &subschema, docCache, schemaCache),
                        &subschema);
            }
        }

        if ((itr = object.find("propertyNames")) != object.end()) {
            if (m_version == kDraft7) {
                rootSchema.addConstraintToSubschema(
                      makePropertyNamesConstraint(rootSchema, rootNode, itr->second, updatedScope,
                              nodePath, fetchDoc, docCache, schemaCache),
                      &subschema);
            } else {
                throwRuntimeError("Not supported");
            }
        }

        if ((itr = object.find("required")) != object.end()) {
            if (m_version == kDraft3) {
                if (parentSubschema && ownName) {
                    std::optional<constraints::RequiredConstraint> constraint =
                            makeRequiredConstraintForSelf(itr->second, *ownName);
                    if (constraint) {
                        rootSchema.addConstraintToSubschema(*constraint, parentSubschema);
                    }
                } else {
                    throwRuntimeError("'required' constraint not valid here");
                }
            } else {
                rootSchema.addConstraintToSubschema(makeRequiredConstraint(itr->second), &subschema);
            }
        }

        if ((itr = object.find("title")) != object.end()) {
            if (itr->second.maybeString()) {
                rootSchema.setSubschemaTitle(&subschema, itr->second.asString());
            } else {
                throwRuntimeError("'title' attribute should have a string value");
            }
        }

        if ((itr = object.find("uniqueItems")) != object.end()) {
            std::optional<constraints::UniqueItemsConstraint> constraint = makeUniqueItemsConstraint(itr->second);
            if (constraint) {
                rootSchema.addConstraintToSubschema(*constraint, &subschema);
            }
        }

        for (const auto & constraintBuilder : constraintBuilders) {
            if ((itr = object.find(constraintBuilder.first)) != object.end()) {
                constraints::Constraint *constraint = nullptr;
#if VALIJSON_USE_EXCEPTIONS
                try {
#endif
                    constraint = constraintBuilder.second->make(itr->second);
                    rootSchema.addConstraintToSubschema(*constraint, &subschema);
                    delete constraint;
#if VALIJSON_USE_EXCEPTIONS
                } catch (...) {
                    delete constraint;
                    throw;
                }
#endif
            }
        }
    }

    /**
     * @brief  Resolves a chain of JSON References before populating a schema
     *
     * This helper function is used directly by the publicly visible
     * populateSchema function. It ensures that the node being parsed is a
     * concrete node, and not a JSON Reference. This function will call itself
     * recursively to resolve references until a concrete node is found.
     *
     * @param  rootSchema    The Schema instance, and root subschema, through
     *                       which other subschemas can be created and modified
     * @param  rootNode      Reference to the node from which JSON References
     *                       will be resolved when they refer to the current
     *                       document
     * @param  node          Reference to node to parse
     * @param  subschema     Reference to Schema to populate
     * @param  currentScope  URI for current resolution scope
     * @param  nodePath      JSON Pointer representing path to current node
     * @param  fetchDoc      Function to fetch remote JSON documents (optional)
     * @param  parentSchema  Optional pointer to the parent schema, used to
     *                       support required keyword in Draft 3
     * @param  ownName       Optional pointer to a node name, used to support
     *                       the 'required' keyword in Draft 3
     * @param  docCache      Cache of resolved and fetched remote documents
     * @param  schemaCache   Cache of populated schemas
     */
    template<typename AdapterType>
    void resolveThenPopulateSchema(
        Schema &rootSchema,
        const AdapterType &rootNode,
        const AdapterType &node,
        const Subschema &subschema,
        const std::optional<std::string> currentScope,
        const std::string &nodePath,
        const typename FunctionPtrs<AdapterType>::FetchDoc fetchDoc,
        const Subschema *parentSchema,
        const std::string *ownName,
        typename DocumentCache<AdapterType>::Type &docCache,
        SchemaCache &schemaCache)
    {
        std::string jsonRef;
        if (!extractJsonReference(node, jsonRef)) {
            populateSchema(rootSchema, rootNode, node, subschema, currentScope, nodePath, fetchDoc, parentSchema,
                    ownName, docCache, schemaCache);
            return;
        }

        // Returns a document URI if the reference points somewhere
        // other than the current document
        const std::optional<std::string> documentUri = internal::json_reference::getJsonReferenceUri(jsonRef);

        // Extract JSON Pointer from JSON Reference
        const std::string actualJsonPointer = sanitiseJsonPointer(
                internal::json_reference::getJsonReferencePointer(jsonRef));

        if (documentUri && (internal::uri::isUriAbsolute(*documentUri) || internal::uri::isUrn(*documentUri))) {
            // Resolve reference against remote document
            if (!fetchDoc) {
                throwRuntimeError("Fetching of remote JSON References not enabled.");
            }

            const typename DocumentCache<AdapterType>::DocumentType *newDoc = fetchDoc(*documentUri);

            // Can't proceed without the remote document
            if (!newDoc) {
                throwRuntimeError("Failed to fetch referenced schema document: " + *documentUri);
            }

            // Add to document cache
            typedef typename DocumentCache<AdapterType>::Type::value_type DocCacheValueType;

            docCache.insert(DocCacheValueType(*documentUri, newDoc));

            const AdapterType newRootNode(*newDoc);

            const AdapterType &referencedAdapter =
                internal::json_pointer::resolveJsonPointer(newRootNode, actualJsonPointer);

            // TODO: Need to detect degenerate circular references
            resolveThenPopulateSchema(rootSchema, newRootNode, referencedAdapter, subschema, {}, actualJsonPointer,
                    fetchDoc, parentSchema, ownName, docCache, schemaCache);

        } else if (!actualJsonPointer.empty()) {
            const AdapterType &referencedAdapter =
                    internal::json_pointer::resolveJsonPointer(rootNode, actualJsonPointer);

            resolveThenPopulateSchema(rootSchema, rootNode, referencedAdapter, subschema, {}, actualJsonPointer,
                    fetchDoc, parentSchema, ownName, docCache, schemaCache);
        } else {
            throwRuntimeError("Cannot resolve reference \"" + jsonRef + "\".");
        }
    }

    /**
     * @brief   Make a new AllOfConstraint object
     *
     * @param   rootSchema    The Schema instance, and root subschema, through
     *                        which other subschemas can be created and modified
     * @param   rootNode      Reference to the node from which JSON References
     *                        will be resolved when they refer to the current
     *                        document; used for recursive parsing of schemas
     * @param   node          JSON node containing an array of child schemas
     * @param   currentScope  URI for current resolution scope
     * @param   nodePath      JSON Pointer representing path to current node
     * @param   fetchDoc      Function to fetch remote JSON documents (optional)
     * @param   docCache      Cache of resolved and fetched remote documents
     * @param   schemaCache   Cache of populated schemas
     *
     * @return  pointer to a new AllOfConstraint object that belongs to the
     *          caller
     */
    template<typename AdapterType>
    constraints::AllOfConstraint makeAllOfConstraint(
        Schema &rootSchema,
        const AdapterType &rootNode,
        const AdapterType &node,
        const std::optional<std::string> currentScope,
        const std::string &nodePath,
        const typename FunctionPtrs<AdapterType>::FetchDoc fetchDoc,
        typename DocumentCache<AdapterType>::Type &docCache,
        SchemaCache &schemaCache)
    {
        if (!node.maybeArray()) {
            throwRuntimeError("Expected array value for 'allOf' constraint.");
        }

        constraints::AllOfConstraint constraint;

        int index = 0;
        for (const AdapterType schemaNode : node.asArray()) {
            if (schemaNode.maybeObject() || (m_version == kDraft7 && schemaNode.isBool())) {
                const std::string childPath = nodePath + "/" + std::to_string(index);
                const Subschema *subschema = makeOrReuseSchema<AdapterType>(
                        rootSchema, rootNode, schemaNode, currentScope,
                        childPath, fetchDoc, nullptr, nullptr, docCache, schemaCache);
                constraint.addSubschema(subschema);
                index++;
            } else {
                throwRuntimeError("Expected element to be a valid schema in 'allOf' constraint.");
            }
        }

        return constraint;
    }

    /**
     * @brief   Make a new AnyOfConstraint object
     *
     * @param   rootSchema    The Schema instance, and root subschema, through
     *                        which other subschemas can be created and modified
     * @param   rootNode      Reference to the node from which JSON References
     *                        will be resolved when they refer to the current
     *                        document; used for recursive parsing of schemas
     * @param   node          JSON node containing an array of child schemas
     * @param   currentScope  URI for current resolution scope
     * @param   nodePath      JSON Pointer representing path to current node
     * @param   fetchDoc      Function to fetch remote JSON documents (optional)
     * @param   docCache      Cache of resolved and fetched remote documents
     * @param   schemaCache   Cache of populated schemas
     *
     * @return  pointer to a new AnyOfConstraint object that belongs to the
     *          caller
     */
    template<typename AdapterType>
    constraints::AnyOfConstraint makeAnyOfConstraint(
        Schema &rootSchema,
        const AdapterType &rootNode,
        const AdapterType &node,
        const std::optional<std::string> currentScope,
        const std::string &nodePath,
        const typename FunctionPtrs<AdapterType>::FetchDoc fetchDoc,
        typename DocumentCache<AdapterType>::Type &docCache,
        SchemaCache &schemaCache)
    {
        if (!node.maybeArray()) {
            throwRuntimeError("Expected array value for 'anyOf' constraint.");
        }

        constraints::AnyOfConstraint constraint;

        int index = 0;
        for (const AdapterType schemaNode : node.asArray()) {
            if (schemaNode.maybeObject() || (m_version == kDraft7 && schemaNode.isBool())) {
                const std::string childPath = nodePath + "/" + std::to_string(index);
                const Subschema *subschema = makeOrReuseSchema<AdapterType>(
                        rootSchema, rootNode, schemaNode, currentScope,
                        childPath, fetchDoc, nullptr, nullptr, docCache, schemaCache);
                constraint.addSubschema(subschema);
                index++;
            } else {
                throwRuntimeError("Expected array element to be a valid schema in 'anyOf' constraint.");
            }
        }

        return constraint;
    }

    /**
     * @brief   Make a new ConditionalConstraint object.
     *
     * @param   rootSchema           The Schema instance, and root subschema,
     *                               through which other subschemas can be
     *                               created and modified
     * @param   rootNode             Reference to the node from which JSON
     *                               References will be resolved when they refer
     *                               to the current document; used for recursive
     *                               parsing of schemas
     * @param   ifNode               Schema that will be used to evaluate the
     *                               conditional.
     * @param   thenNode             Optional pointer to a JSON node containing
     *                               a schema that will be used when the conditional
     *                               evaluates to true.
     * @param   elseNode             Optional pointer to a JSON node containing
     *                               a schema that will be used when the conditional
     *                               evaluates to false.
     * @param   currentScope         URI for current resolution scope
     * @param   nodePath             JSON Pointer representing the path to
     *                               the 'contains' node
     * @param   fetchDoc             Function to fetch remote JSON documents
     *                               (optional)
     * @param   docCache             Cache of resolved and fetched remote
     *                               documents
     * @param   schemaCache          Cache of populated schemas
     *
     * @return  pointer to a new ContainsConstraint that belongs to the caller
     */
    template<typename AdapterType>
    constraints::ConditionalConstraint makeConditionalConstraint(
        Schema &rootSchema,
        const AdapterType &rootNode,
        const AdapterType &ifNode,
        const AdapterType *thenNode,
        const AdapterType *elseNode,
        const std::optional<std::string> currentScope,
        const std::string &nodePath,
        const typename FunctionPtrs<AdapterType>::FetchDoc fetchDoc,
        typename DocumentCache<AdapterType>::Type &docCache,
        SchemaCache &schemaCache)
    {
        constraints::ConditionalConstraint constraint;

        const Subschema *ifSubschema = makeOrReuseSchema<AdapterType>(
                rootSchema, rootNode, ifNode, currentScope,
                nodePath + "/if", fetchDoc, nullptr, nullptr, docCache,
                schemaCache);
        constraint.setIfSubschema(ifSubschema);

        if (thenNode) {
            const Subschema *thenSubschema = makeOrReuseSchema<AdapterType>(
                    rootSchema, rootNode, *thenNode, currentScope, nodePath + "/then", fetchDoc, nullptr,
                    nullptr, docCache, schemaCache);
            constraint.setThenSubschema(thenSubschema);
        }

        if (elseNode) {
            const Subschema *elseSubschema = makeOrReuseSchema<AdapterType>(
                    rootSchema, rootNode, *elseNode, currentScope, nodePath + "/else", fetchDoc, nullptr,
                    nullptr, docCache, schemaCache);
            constraint.setElseSubschema(elseSubschema);
        }

        return constraint;
    }

    /**
     * @brief   Make a new ConstConstraint object.
     *
     * @param   node  JSON node containing an arbitrary value
     *
     * @return  pointer to a new MinimumConstraint that belongs to the caller
     */
    template<typename AdapterType>
    constraints::ConstConstraint makeConstConstraint(const AdapterType &node)
    {
        constraints::ConstConstraint constraint;
        constraint.setValue(node);
        return constraint;
    }

    /**
     * @brief   Make a new ContainsConstraint object.
     *
     * @param   rootSchema           The Schema instance, and root subschema,
     *                               through which other subschemas can be
     *                               created and modified
     * @param   rootNode             Reference to the node from which JSON
     *                               References will be resolved when they refer
     *                               to the current document; used for recursive
     *                               parsing of schemas
     * @param   contains             Optional pointer to a JSON node containing
     *                               an object mapping property names to
     *                               schemas.
     * @param   currentScope         URI for current resolution scope
     * @param   containsPath         JSON Pointer representing the path to
     *                               the 'contains' node
     * @param   fetchDoc             Function to fetch remote JSON documents
     *                               (optional)
     * @param   docCache             Cache of resolved and fetched remote
     *                               documents
     * @param   schemaCache          Cache of populated schemas
     *
     * @return  pointer to a new ContainsConstraint that belongs to the caller
     */
    template<typename AdapterType>
    constraints::ContainsConstraint makeContainsConstraint(
        Schema &rootSchema,
        const AdapterType &rootNode,
        const AdapterType &contains,
        const std::optional<std::string> currentScope,
        const std::string &containsPath,
        const typename FunctionPtrs<AdapterType>::FetchDoc fetchDoc,
        typename DocumentCache<AdapterType>::Type &docCache,
        SchemaCache &schemaCache)
    {
        constraints::ContainsConstraint constraint;

        if (contains.isObject() || (m_version == kDraft7 && contains.maybeBool())) {
            const Subschema *subschema = makeOrReuseSchema<AdapterType>(
                    rootSchema, rootNode, contains, currentScope, containsPath,
                    fetchDoc, nullptr, nullptr, docCache, schemaCache);
            constraint.setSubschema(subschema);

        } else if (contains.maybeObject()) {
            // If a loosely-typed Adapter type is being used, then we'll
            // assume that an empty schema has been provided.
            constraint.setSubschema(rootSchema.emptySubschema());

        } else {
            // All other formats will result in an exception being thrown.
            throwRuntimeError("Expected valid schema for 'contains' constraint.");
        }

        return constraint;
    }

    /**
     * @brief   Make a new DependenciesConstraint object
     *
     * The dependencies for a property can be defined several ways. When parsing
     * a Draft 4 schema, the following can be used:
     *  - an array that lists the name of each property that must be present
     *    if the dependent property is present
     *  - an object that specifies a schema which must be satisfied if the
     *    dependent property is present
     *
     * When parsing a Draft 3 schema, in addition to the formats above, the
     * following format can be used:
     *  - a string that names a single property that must be present if the
     *    dependent property is present
     *
     * Multiple methods can be used in the same dependency constraint.
     *
     * If the format of any part of the dependency node does not match one
     * of these formats, an exception will be thrown.
     *
     * @param   rootSchema    The Schema instance, and root subschema, through
     *                        which other subschemas can be created and modified
     * @param   rootNode      Reference to the node from which JSON References
     *                        will be resolved when they refer to the current
     *                        document; used for recursive parsing of schemas
     * @param   node          JSON node containing an object that defines a
     *                        mapping of properties to their dependencies.
     * @param   currentScope  URI for current resolution scope
     * @param   nodePath      JSON Pointer representing path to current node
     * @param   fetchDoc      Function to fetch remote JSON documents (optional)
     * @param   docCache      Cache of resolved and fetched remote documents
     * @param   schemaCache   Cache of populated schemas
     *
     * @return  pointer to a new DependencyConstraint that belongs to the
     *          caller
     */
    template<typename AdapterType>
    constraints::DependenciesConstraint makeDependenciesConstraint(
        Schema &rootSchema,
        const AdapterType &rootNode,
        const AdapterType &node,
        const std::optional<std::string> currentScope,
        const std::string &nodePath,
        const typename FunctionPtrs<AdapterType>::FetchDoc fetchDoc,
        typename DocumentCache<AdapterType>::Type &docCache,
        SchemaCache &schemaCache)
    {
        if (!node.maybeObject()) {
            throwRuntimeError("Expected valid subschema for 'dependencies' constraint.");
        }

        constraints::DependenciesConstraint dependenciesConstraint;

        // Process each of the dependency mappings defined by the object
        for (const typename AdapterType::ObjectMember member : node.asObject()) {

            // First, we attempt to parse the value of the dependency mapping
            // as an array of strings. If the Adapter type does not support
            // strict types, then an empty string or empty object will be cast
            // to an array, and the resulting dependency list will be empty.
            // This is equivalent to using an empty object, but does mean that
            // if the user provides an actual string then this error will not
            // be detected.
            if (member.second.maybeArray()) {
                // Parse an array of dependency names
                std::vector<std::string> dependentPropertyNames;
                for (const AdapterType dependencyName : member.second.asArray()) {
                    if (dependencyName.maybeString()) {
                        dependentPropertyNames.push_back(dependencyName.getString());
                    } else {
                        throwRuntimeError("Expected string value in dependency list of property '" +
                            member.first + "' in 'dependencies' constraint.");
                    }
                }

                dependenciesConstraint.addPropertyDependencies(member.first,
                        dependentPropertyNames);

            // If the value of dependency mapping could not be processed as an
            // array, we'll try to process it as an object instead. Note that
            // strict type comparison is used here, since we've already
            // exercised the flexibility by loosely-typed Adapter types. If the
            // value of the dependency mapping is an object, then we'll try to
            // process it as a dependent schema.
            } else if (member.second.isObject() || (m_version == kDraft7 && member.second.maybeBool())) {
                // Parse dependent subschema
                const Subschema *childSubschema =
                        makeOrReuseSchema<AdapterType>(rootSchema, rootNode,
                                member.second, currentScope, nodePath, fetchDoc,
                                nullptr, nullptr, docCache, schemaCache);
                dependenciesConstraint.addSchemaDependency(member.first,
                        childSubschema);

            // If we're supposed to be parsing a Draft3 schema, then the value
            // of the dependency mapping can also be a string containing the
            // name of a single dependency.
            } else if (m_version == kDraft3 && member.second.isString()) {
                dependenciesConstraint.addPropertyDependency(member.first,
                        member.second.getString());

            // All other types result in an exception being thrown.
            } else {
                throwRuntimeError("Invalid dependencies definition.");
            }
        }

        return dependenciesConstraint;
    }

    /**
     * @brief   Make a new EnumConstraint object.
     *
     * @param   node  JSON node containing an array of values permitted by the
     *                constraint.
     *
     * @return  pointer to a new EnumConstraint that belongs to the caller
     */
    template<typename AdapterType>
    constraints::EnumConstraint makeEnumConstraint(
        const AdapterType &node)
    {
        // Make a copy of each value in the enum array
        constraints::EnumConstraint constraint;
        for (const AdapterType value : node.getArray()) {
            constraint.addValue(value);
        }

        /// @todo This will make another copy of the values while constructing
        /// the EnumConstraint. Move semantics in C++11 should make it possible
        /// to avoid these copies without complicating the implementation of the
        /// EnumConstraint class.
        return constraint;
    }

    /**
     * @brief   Make a new FormatConstraint object
     *
     * @param   node  JSON node containing the configuration for this constraint
     *
     * @return  pointer to a new FormatConstraint that belongs to the caller
     */
    template<typename AdapterType>
    constraints::FormatConstraint makeFormatConstraint(
        const AdapterType &node)
    {
        if (node.isString()) {
            const std::string value = node.asString();
            if (!value.empty()) {
                constraints::FormatConstraint constraint;
                constraint.setFormat(value);
                return constraint;
            }
        }

        throwRuntimeError("Expected a string value for 'format' constraint.");
    }

    /**
     * @brief   Make a new ItemsConstraint object.
     *
     * @param   rootSchema           The Schema instance, and root subschema,
     *                               through which other subschemas can be
     *                               created and modified
     * @param   rootNode             Reference to the node from which JSON
     *                               References will be resolved when they refer
     *                               to the current document; used for recursive
     *                               parsing of schemas
     * @param   items                Optional pointer to a JSON node containing
     *                               an object mapping property names to
     *                               schemas.
     * @param   additionalItems      Optional pointer to a JSON node containing
     *                               an additional properties schema or a
     *                               boolean value.
     * @param   currentScope         URI for current resolution scope
     * @param   itemsPath            JSON Pointer representing the path to
     *                               the 'items' node
     * @param   additionalItemsPath  JSON Pointer representing the path to
     *                               the 'additionalItems' node
     * @param   fetchDoc             Function to fetch remote JSON documents
     *                               (optional)
     * @param   docCache             Cache of resolved and fetched remote
     *                               documents
     * @param   schemaCache          Cache of populated schemas
     *
     * @return  pointer to a new ItemsConstraint that belongs to the caller
     */
    template<typename AdapterType>
    constraints::LinearItemsConstraint makeLinearItemsConstraint(
        Schema &rootSchema,
        const AdapterType &rootNode,
        const AdapterType *items,
        const AdapterType *additionalItems,
        const std::optional<std::string> currentScope,
        const std::string &itemsPath,
        const std::string &additionalItemsPath,
        const typename FunctionPtrs<AdapterType>::FetchDoc fetchDoc,
        typename DocumentCache<AdapterType>::Type &docCache,
        SchemaCache &schemaCache)
    {
        constraints::LinearItemsConstraint constraint;

        // Construct a Schema object for the additionalItems constraint,
        // if the additionalItems property is present
        if (additionalItems) {
            if (additionalItems->maybeBool()) {
                // If the value of the additionalItems property is a boolean
                // and is set to true, then additional array items do not need
                // to satisfy any constraints.
                if (additionalItems->asBool()) {
                    constraint.setAdditionalItemsSubschema(rootSchema.emptySubschema());
                }
            } else if (additionalItems->maybeObject()) {
                // If the value of the additionalItems property is an object,
                // then it should be parsed into a Schema object, which will be
                // used to validate additional array items.
                const Subschema *subschema = makeOrReuseSchema<AdapterType>(
                        rootSchema, rootNode, *additionalItems, currentScope,
                        additionalItemsPath, fetchDoc, nullptr, nullptr, docCache,
                        schemaCache);
                constraint.setAdditionalItemsSubschema(subschema);
            } else {
                // Any other format for the additionalItems property will result
                // in an exception being thrown.
                throwRuntimeError("Expected bool or object value for 'additionalItems'");
            }
        } else {
            // The default value for the additionalItems property is an empty
            // object, which means that additional array items do not need to
            // satisfy any constraints.
            constraint.setAdditionalItemsSubschema(rootSchema.emptySubschema());
        }

        // Construct a Schema object for each item in the items array.
        // If the items constraint is not provided, then array items
        // will be validated against the additionalItems schema.
        if (items) {
            if (items->isArray()) {
                // If the items constraint contains an array, then it should
                // contain a list of child schemas which will be used to
                // validate the values at the corresponding indexes in a target
                // array.
                int index = 0;
                for (const AdapterType v : items->getArray()) {
                    const std::string childPath = itemsPath + "/" +
                            std::to_string(index);
                    const Subschema *subschema = makeOrReuseSchema<AdapterType>(
                            rootSchema, rootNode, v, currentScope, childPath,
                            fetchDoc, nullptr, nullptr, docCache, schemaCache);
                    constraint.addItemSubschema(subschema);
                    index++;
                }
            } else {
                throwRuntimeError("Expected array value for non-singular 'items' constraint.");
            }
        }

        return constraint;
    }

    /**
     * @brief   Make a new ItemsConstraint object.
     *
     * @param   rootSchema           The Schema instance, and root subschema,
     *                               through which other subschemas can be
     *                               created and modified
     * @param   rootNode             Reference to the node from which JSON
     *                               References will be resolved when they refer
     *                               to the current document; used for recursive
     *                               parsing of schemas
     * @param   items                Optional pointer to a JSON node containing
     *                               an object mapping property names to
     *                               schemas.
     * @param   currentScope         URI for current resolution scope
     * @param   itemsPath            JSON Pointer representing the path to
     *                               the 'items' node
     * @param   fetchDoc             Function to fetch remote JSON documents
     *                               (optional)
     * @param   docCache             Cache of resolved and fetched remote
     *                               documents
     * @param   schemaCache          Cache of populated schemas
     *
     * @return  pointer to a new ItemsConstraint that belongs to the caller
     */
    template<typename AdapterType>
    constraints::SingularItemsConstraint makeSingularItemsConstraint(
        Schema &rootSchema,
        const AdapterType &rootNode,
        const AdapterType &items,
        const std::optional<std::string> currentScope,
        const std::string &itemsPath,
        const typename FunctionPtrs<AdapterType>::FetchDoc fetchDoc,
        typename DocumentCache<AdapterType>::Type &docCache,
        SchemaCache &schemaCache)
    {
        constraints::SingularItemsConstraint constraint;

        // Construct a Schema object for each item in the items array, if an
        // array is provided, or a single Schema object, in an object value is
        // provided. If the items constraint is not provided, then array items
        // will be validated against the additionalItems schema.
        if (items.isObject() || (m_version == kDraft7 && items.maybeBool())) {
            // If the items constraint contains an object value, then it
            // should contain a Schema that will be used to validate all
            // items in a target array. Any schema defined by the
            // additionalItems constraint will be ignored.
            const Subschema *subschema = makeOrReuseSchema<AdapterType>(
                    rootSchema, rootNode, items, currentScope, itemsPath,
                    fetchDoc, nullptr, nullptr, docCache, schemaCache);
            constraint.setItemsSubschema(subschema);

        } else if (items.maybeObject()) {
            // If a loosely-typed Adapter type is being used, then we'll
            // assume that an empty schema has been provided.
            constraint.setItemsSubschema(rootSchema.emptySubschema());

        } else {
            // All other formats will result in an exception being thrown.
            throwRuntimeError("Expected valid schema for singular 'items' constraint.");
        }

        return constraint;
    }

    /**
     * @brief   Make a new MaximumConstraint object (draft 3 and 4).
     *
     * @param   node              JSON node containing the maximum value.
     * @param   exclusiveMaximum  Optional pointer to a JSON boolean value that
     *                            indicates whether maximum value is excluded
     *                            from the range of permitted values.
     *
     * @return  pointer to a new MaximumConstraint that belongs to the caller
     */
    template<typename AdapterType>
    constraints::MaximumConstraint makeMaximumConstraint(
        const AdapterType &node,
        const AdapterType *exclusiveMaximum)
    {
        if (!node.maybeDouble()) {
            throwRuntimeError("Expected numeric value for maximum constraint.");
        }

        constraints::MaximumConstraint constraint;
        constraint.setMaximum(node.asDouble());

        if (exclusiveMaximum) {
            if (!exclusiveMaximum->maybeBool()) {
                throwRuntimeError("Expected boolean value for exclusiveMaximum constraint.");
            }

            constraint.setExclusiveMaximum(exclusiveMaximum->asBool());
        }

        return constraint;
    }

    /**
     * @brief   Make a new MaximumConstraint object that is always exclusive (draft 7).
     *
     * @param   node       JSON node containing an integer, representing the maximum value.
     *
     * @return  pointer to a new Maximum that belongs to the caller
     */
    template<typename AdapterType>
    constraints::MaximumConstraint makeMaximumConstraintExclusive(const AdapterType &node)
    {
        if (!node.maybeDouble()) {
            throwRuntimeError("Expected numeric value for exclusiveMaximum constraint.");
        }

        constraints::MaximumConstraint constraint;
        constraint.setMaximum(node.asDouble());
        constraint.setExclusiveMaximum(true);
        return constraint;
    }

    /**
     * @brief   Make a new MaxItemsConstraint object.
     *
     * @param   node  JSON node containing an integer value representing the
     *                maximum number of items that may be contained by an array.
     *
     * @return  pointer to a new MaxItemsConstraint that belongs to the caller.
     */
    template<typename AdapterType>
    constraints::MaxItemsConstraint makeMaxItemsConstraint(
        const AdapterType &node)
    {
        if (node.maybeInteger()) {
            const int64_t value = node.asInteger();
            if (value >= 0) {
                constraints::MaxItemsConstraint constraint;
                constraint.setMaxItems(value);
                return constraint;
            }
        }

        throwRuntimeError("Expected non-negative integer value for 'maxItems' constraint.");
    }

    /**
     * @brief   Make a new MaxLengthConstraint object.
     *
     * @param   node  JSON node containing an integer value representing the
     *                maximum length of a string.
     *
     * @return  pointer to a new MaxLengthConstraint that belongs to the caller
     */
    template<typename AdapterType>
    constraints::MaxLengthConstraint makeMaxLengthConstraint(
        const AdapterType &node)
    {
        if (node.maybeInteger()) {
            const int64_t value = node.asInteger();
            if (value >= 0) {
                constraints::MaxLengthConstraint constraint;
                constraint.setMaxLength(value);
                return constraint;
            }
        }

        throwRuntimeError("Expected a non-negative integer value for 'maxLength' constraint.");
    }

    /**
     * @brief   Make a new MaxPropertiesConstraint object.
     *
     * @param   node  JSON node containing an integer value representing the
     *                maximum number of properties that may be contained by an
     *                object.
     *
     * @return  pointer to a new MaxPropertiesConstraint that belongs to the
     *          caller
     */
    template<typename AdapterType>
    constraints::MaxPropertiesConstraint makeMaxPropertiesConstraint(
        const AdapterType &node)
    {
        if (node.maybeInteger()) {
            int64_t value = node.asInteger();
            if (value >= 0) {
                constraints::MaxPropertiesConstraint constraint;
                constraint.setMaxProperties(value);
                return constraint;
            }
        }

        throwRuntimeError("Expected a non-negative integer for 'maxProperties' constraint.");
    }

    /**
     * @brief  Make a new MinimumConstraint object (draft 3 and 4).
     *
     * @param  node              JSON node containing an integer, representing
     *                           the minimum value.
     *
     * @param  exclusiveMinimum  Optional pointer to a JSON boolean value that
     *                           indicates whether the minimum value is
     *                           excluded from the range of permitted values.
     *
     * @return  pointer to a new MinimumConstraint that belongs to the caller
     */
    template<typename AdapterType>
    constraints::MinimumConstraint makeMinimumConstraint(
        const AdapterType &node,
        const AdapterType *exclusiveMinimum)
    {
        if (!node.maybeDouble()) {
            throwRuntimeError("Expected numeric value for minimum constraint.");
        }

        constraints::MinimumConstraint constraint;
        constraint.setMinimum(node.asDouble());

        if (exclusiveMinimum) {
            if (!exclusiveMinimum->maybeBool()) {
                throwRuntimeError("Expected boolean value for 'exclusiveMinimum' constraint.");
            }

            constraint.setExclusiveMinimum(exclusiveMinimum->asBool());
        }

        return constraint;
    }

    /**
     * @brief   Make a new MinimumConstraint object that is always exclusive (draft 7).
     *
     * @param   node       JSON node containing an integer, representing the minimum value.
     *
     * @return  pointer to a new MinimumConstraint that belongs to the caller
     */
    template<typename AdapterType>
    constraints::MinimumConstraint makeMinimumConstraintExclusive(const AdapterType &node)
    {
        if (!node.maybeDouble()) {
            throwRuntimeError("Expected numeric value for exclusiveMinimum constraint.");
        }

        constraints::MinimumConstraint constraint;
        constraint.setMinimum(node.asDouble());
        constraint.setExclusiveMinimum(true);
        return constraint;
    }

    /**
     * @brief  Make a new MinItemsConstraint object.
     *
     * @param  node  JSON node containing an integer value representing the
     *               minimum number of items that may be contained by an array.
     *
     * @return  pointer to a new MinItemsConstraint that belongs to the caller
     */
    template<typename AdapterType>
    constraints::MinItemsConstraint makeMinItemsConstraint(const AdapterType &node)
    {
        if (node.maybeInteger()) {
            const int64_t value = node.asInteger();
            if (value >= 0) {
                constraints::MinItemsConstraint constraint;
                constraint.setMinItems(value);
                return constraint;
            }
        }

        throwRuntimeError("Expected a non-negative integer value for 'minItems' constraint.");
    }

    /**
     * @brief  Make a new MinLengthConstraint object.
     *
     * @param  node  JSON node containing an integer value representing the
     *               minimum length of a string.
     *
     * @return  pointer to a new MinLengthConstraint that belongs to the caller
     */
    template<typename AdapterType>
    constraints::MinLengthConstraint makeMinLengthConstraint(const AdapterType &node)
    {
        if (node.maybeInteger()) {
            const int64_t value = node.asInteger();
            if (value >= 0) {
                constraints::MinLengthConstraint constraint;
                constraint.setMinLength(value);
                return constraint;
            }
        }

        throwRuntimeError("Expected a non-negative integer value for 'minLength' constraint.");
    }


    /**
     * @brief   Make a new MaxPropertiesConstraint object.
     *
     * @param   node  JSON node containing an integer value representing the
     *                minimum number of properties that may be contained by an
     *                object.
     *
     * @return  pointer to a new MinPropertiesConstraint that belongs to the
     *          caller
     */
    template<typename AdapterType>
    constraints::MinPropertiesConstraint makeMinPropertiesConstraint(const AdapterType &node)
    {
        if (node.maybeInteger()) {
            int64_t value = node.asInteger();
            if (value >= 0) {
                constraints::MinPropertiesConstraint constraint;
                constraint.setMinProperties(value);
                return constraint;
            }
        }

        throwRuntimeError("Expected a non-negative integer for 'minProperties' constraint.");
    }

    /**
     * @brief   Make a new MultipleOfDoubleConstraint object
     *
     * @param   node  JSON node containing an numeric value that a target value
     *                must divide by in order to satisfy this constraint
     *
     * @return  a MultipleOfConstraint
     */
    template<typename AdapterType>
    constraints::MultipleOfDoubleConstraint makeMultipleOfDoubleConstraint(const AdapterType &node)
    {
        constraints::MultipleOfDoubleConstraint constraint;
        constraint.setDivisor(node.asDouble());
        return constraint;
    }

    /**
     * @brief   Make a new MultipleOfIntConstraint object
     *
     * @param   node  JSON node containing a numeric value that a target value
     *                must divide by in order to satisfy this constraint
     *
     * @return  a MultipleOfIntConstraint
     */
    template<typename AdapterType>
    constraints::MultipleOfIntConstraint makeMultipleOfIntConstraint(const AdapterType &node)
    {
        constraints::MultipleOfIntConstraint constraint;
        constraint.setDivisor(node.asInteger());
        return constraint;
    }

    /**
     * @brief   Make a new NotConstraint object
     *
     * @param   rootSchema    The Schema instance, and root subschema, through
     *                        which other subschemas can be created and modified
     * @param   rootNode      Reference to the node from which JSON References
     *                        will be resolved when they refer to the current
     *                        document; used for recursive parsing of schemas
     * @param   node          JSON node containing a schema
     * @param   currentScope  URI for current resolution scope
     * @param   nodePath      JSON Pointer representing path to current node
     * @param   fetchDoc      Function to fetch remote JSON documents (optional)
     * @param   docCache      Cache of resolved and fetched remote documents
     * @param   schemaCache   Cache of populated schemas
     *
     * @return  pointer to a new NotConstraint object that belongs to the caller
     */
    template<typename AdapterType>
    constraints::NotConstraint makeNotConstraint(
        Schema &rootSchema,
        const AdapterType &rootNode,
        const AdapterType &node,
        const std::optional<std::string> currentScope,
        const std::string &nodePath,
        const typename FunctionPtrs<AdapterType>::FetchDoc fetchDoc,
        typename DocumentCache<AdapterType>::Type &docCache,
        SchemaCache &schemaCache)
    {
        if (node.maybeObject() || (m_version == kDraft7 && node.maybeBool())) {
            const Subschema *subschema = makeOrReuseSchema<AdapterType>(
                    rootSchema, rootNode, node, currentScope, nodePath,
                    fetchDoc, nullptr, nullptr, docCache, schemaCache);
            constraints::NotConstraint constraint;
            constraint.setSubschema(subschema);
            return constraint;
        }

        throwRuntimeError("Expected object value for 'not' constraint.");
    }

    /**
     * @brief   Make a new OneOfConstraint object
     *
     * @param   rootSchema    The Schema instance, and root subschema, through
     *                        which other subschemas can be created and modified
     * @param   rootNode      Reference to the node from which JSON References
     *                        will be resolved when they refer to the current
     *                        document; used for recursive parsing of schemas
     * @param   node          JSON node containing an array of child schemas
     * @param   currentScope  URI for current resolution scope
     * @param   nodePath      JSON Pointer representing path to current node
     * @param   fetchDoc      Function to fetch remote JSON documents (optional)
     * @param   docCache      Cache of resolved and fetched remote documents
     * @param   schemaCache   Cache of populated schemas
     *
     * @return  pointer to a new OneOfConstraint that belongs to the caller
     */
    template<typename AdapterType>
    constraints::OneOfConstraint makeOneOfConstraint(
        Schema &rootSchema,
        const AdapterType &rootNode,
        const AdapterType &node,
        const std::optional<std::string> currentScope,
        const std::string &nodePath,
        const typename FunctionPtrs<AdapterType>::FetchDoc fetchDoc,
        typename DocumentCache<AdapterType>::Type &docCache,
        SchemaCache &schemaCache)
    {
        constraints::OneOfConstraint constraint;

        int index = 0;
        for (const AdapterType schemaNode : node.getArray()) {
            const std::string childPath = nodePath + "/" + std::to_string(index);
            const Subschema *subschema = makeOrReuseSchema<AdapterType>(
                rootSchema, rootNode, schemaNode, currentScope, childPath,
                fetchDoc, nullptr, nullptr, docCache, schemaCache);
            constraint.addSubschema(subschema);
            index++;
        }

        return constraint;
    }

    /**
     * @brief   Make a new PatternConstraint object.
     *
     * @param   node      JSON node containing a pattern string
     *
     * @return  pointer to a new PatternConstraint object that belongs to the
     *          caller
     */
    template<typename AdapterType>
    constraints::PatternConstraint makePatternConstraint(
        const AdapterType &node)
    {
        constraints::PatternConstraint constraint;
        constraint.setPattern(node.getString());
        return constraint;
    }

    /**
     * @brief   Make a new Properties object.
     *
     * @param   rootSchema                The Schema instance, and root
     *                                    subschema, through which other
     *                                    subschemas can be created and modified
     * @param   rootNode                  Reference to the node from which JSON
     *                                    References will be resolved when they
     *                                    refer to the current document; used
     *                                    for recursive parsing of schemas
     * @param   properties                Optional pointer to a JSON node
     *                                    containing an object mapping property
     *                                    names to schemas.
     * @param   patternProperties         Optional pointer to a JSON node
     *                                    containing an object mapping pattern
     *                                    property names to schemas.
     * @param   additionalProperties      Optional pointer to a JSON node
     *                                    containing an additional properties
     *                                    schema or a boolean value.
     * @param   currentScope              URI for current resolution scope
     * @param   propertiesPath            JSON Pointer representing the path to
     *                                    the 'properties' node
     * @param   patternPropertiesPath     JSON Pointer representing the path to
     *                                    the 'patternProperties' node
     * @param   additionalPropertiesPath  JSON Pointer representing the path to
     *                                    the 'additionalProperties' node
     * @param   fetchDoc                  Function to fetch remote JSON
     *                                    documents (optional)
     * @param   parentSubschema           Optional pointer to the Schema of the
     *                                    parent object, needed to support the
     *                                    'required' keyword in Draft 3
     * @param   docCache                  Cache of resolved and fetched remote
     *                                    documents
     * @param   schemaCache               Cache of populated schemas
     *
     * @return  pointer to a new Properties that belongs to the caller
     */
    template<typename AdapterType>
    constraints::PropertiesConstraint makePropertiesConstraint(
        Schema &rootSchema,
        const AdapterType &rootNode,
        const AdapterType *properties,
        const AdapterType *patternProperties,
        const AdapterType *additionalProperties,
        const std::optional<std::string> currentScope,
        const std::string &propertiesPath,
        const std::string &patternPropertiesPath,
        const std::string &additionalPropertiesPath,
        const typename FunctionPtrs<AdapterType>::FetchDoc fetchDoc,
        const Subschema *parentSubschema,
        typename DocumentCache<AdapterType>::Type &docCache,
        SchemaCache &schemaCache)
    {
        typedef typename AdapterType::ObjectMember Member;

        constraints::PropertiesConstraint constraint;

        // Create subschemas for 'properties' constraint
        if (properties) {
            for (const Member m : properties->getObject()) {
                const std::string &property = m.first;
                const std::string childPath = propertiesPath + "/" + property;
                const Subschema *subschema = makeOrReuseSchema<AdapterType>(
                        rootSchema, rootNode, m.second, currentScope, childPath,
                        fetchDoc, parentSubschema, &property, docCache,
                        schemaCache);
                constraint.addPropertySubschema(property, subschema);
            }
        }

        // Create subschemas for 'patternProperties' constraint
        if (patternProperties) {
            for (const Member m : patternProperties->getObject()) {
                const std::string &pattern = m.first;
                const std::string childPath = patternPropertiesPath + "/" + pattern;
                const Subschema *subschema = makeOrReuseSchema<AdapterType>(
                        rootSchema, rootNode, m.second, currentScope, childPath,
                        fetchDoc, parentSubschema, &pattern, docCache,
                        schemaCache);
                constraint.addPatternPropertySubschema(pattern, subschema);
            }
        }

        // Create an additionalItems subschema if required
        if (additionalProperties) {
            // If additionalProperties has been set, check for a boolean value.
            // Setting 'additionalProperties' to true allows the values of
            // additional properties to take any form. Setting it false
            // prohibits the use of additional properties.
            // If additionalProperties is instead an object, it should be
            // parsed as a schema. If additionalProperties has any other type,
            // then the schema is not valid.
            if (additionalProperties->isBool() ||
                additionalProperties->maybeBool()) {
                // If it has a boolean value that is 'true', then an empty
                // schema should be used.
                if (additionalProperties->asBool()) {
                    constraint.setAdditionalPropertiesSubschema(rootSchema.emptySubschema());
                }
            } else if (additionalProperties->isObject()) {
                // If additionalProperties is an object, it should be used as
                // a child schema.
                const Subschema *subschema = makeOrReuseSchema<AdapterType>(
                        rootSchema, rootNode, *additionalProperties,
                        currentScope, additionalPropertiesPath, fetchDoc, nullptr,
                        nullptr, docCache, schemaCache);
                constraint.setAdditionalPropertiesSubschema(subschema);
            } else {
                // All other types are invalid
                throwRuntimeError("Invalid type for 'additionalProperties' constraint.");
            }
        } else {
            // If an additionalProperties constraint is not provided, then the
            // default value is an empty schema.
            constraint.setAdditionalPropertiesSubschema(rootSchema.emptySubschema());
        }

        return constraint;
    }

    template<typename AdapterType>
    constraints::PropertyNamesConstraint makePropertyNamesConstraint(
        Schema &rootSchema,
        const AdapterType &rootNode,
        const AdapterType &currentNode,
        const std::optional<std::string> currentScope,
        const std::string &nodePath,
        const typename FunctionPtrs<AdapterType>::FetchDoc fetchDoc,
        typename DocumentCache<AdapterType>::Type &docCache,
        SchemaCache &schemaCache)
    {
        const Subschema *subschema = makeOrReuseSchema<AdapterType>(rootSchema, rootNode, currentNode, currentScope,
                nodePath, fetchDoc, nullptr, nullptr, docCache, schemaCache);
        constraints::PropertyNamesConstraint constraint;
        constraint.setSubschema(subschema);
        return constraint;
    }

    /**
     * @brief   Make a new RequiredConstraint.
     *
     * This function is used to create new RequiredContraint objects for
     * Draft 3 schemas.
     *
     * @param   node  Node containing a boolean value.
     * @param   name  Name of the required attribute.
     *
     * @return  pointer to a new RequiredConstraint object that belongs to the
     *          caller
     */
    template<typename AdapterType>
    std::optional<constraints::RequiredConstraint>
            makeRequiredConstraintForSelf(const AdapterType &node,
                    const std::string &name)
    {
        if (!node.maybeBool()) {
            throwRuntimeError("Expected boolean value for 'required' attribute.");
        }

        if (node.asBool()) {
            constraints::RequiredConstraint constraint;
            constraint.addRequiredProperty(name);
            return constraint;
        }

        return std::optional<constraints::RequiredConstraint>();
    }

    /**
     * @brief   Make a new RequiredConstraint.
     *
     * This function is used to create new RequiredContraint objects for
     * Draft 4 schemas.
     *
     * @param   node  Node containing an array of strings.
     *
     * @return  pointer to a new RequiredConstraint object that belongs to the
     *          caller
     */
    template<typename AdapterType>
    constraints::RequiredConstraint makeRequiredConstraint(
        const AdapterType &node)
    {
        constraints::RequiredConstraint constraint;

        for (const AdapterType v : node.getArray()) {
            if (!v.maybeString()) {
                throwRuntimeError("Expected required property name to be a string value");
            }

            constraint.addRequiredProperty(v.getString());
        }

        return constraint;
    }

    /**
     * @brief   Make a new TypeConstraint object
     *
     * @param   rootSchema    The Schema instance, and root subschema, through
     *                        which other subschemas can be created and modified
     * @param   rootNode      Reference to the node from which JSON References
     *                        will be resolved when they refer to the current
     *                        document; used for recursive parsing of schemas
     * @param   node          Node containing the name of a JSON type
     * @param   currentScope  URI for current resolution scope
     * @param   nodePath      JSON Pointer representing path to current node
     * @param   fetchDoc      Function to fetch remote JSON documents (optional)
     * @param   docCache      Cache of resolved and fetched remote documents
     * @param   schemaCache   Cache of populated schemas
     *
     * @return  pointer to a new TypeConstraint object.
     */
    template<typename AdapterType>
    constraints::TypeConstraint makeTypeConstraint(
        Schema &rootSchema,
        const AdapterType &rootNode,
        const AdapterType &node,
        const std::optional<std::string> currentScope,
        const std::string &nodePath,
        const typename FunctionPtrs<AdapterType>::FetchDoc fetchDoc,
        typename DocumentCache<AdapterType>::Type &docCache,
        SchemaCache &schemaCache)
    {
        typedef constraints::TypeConstraint TypeConstraint;

        TypeConstraint constraint;

        if (node.maybeString()) {
            const TypeConstraint::JsonType type = TypeConstraint::jsonTypeFromString(node.getString());
            if (type == TypeConstraint::kAny && m_version == kDraft4) {
                throwRuntimeError("'any' type is not supported in version 4 schemas.");
            }

            constraint.addNamedType(type);

        } else if (node.maybeArray()) {
            int index = 0;
            for (const AdapterType v : node.getArray()) {
                if (v.maybeString()) {
                    const TypeConstraint::JsonType type = TypeConstraint::jsonTypeFromString(v.getString());
                    if (type == TypeConstraint::kAny && m_version == kDraft4) {
                        throwRuntimeError("'any' type is not supported in version 4 schemas.");
                    }

                    constraint.addNamedType(type);

                } else if (v.maybeObject() && m_version == kDraft3) {
                    const std::string childPath = nodePath + "/" + std::to_string(index);
                    const Subschema *subschema = makeOrReuseSchema<AdapterType>(rootSchema, rootNode, v, currentScope,
                            childPath, fetchDoc, nullptr, nullptr, docCache, schemaCache);
                    constraint.addSchemaType(subschema);

                } else {
                    throwRuntimeError("Type name should be a string.");
                }

                index++;
            }

        } else if (node.maybeObject() && m_version == kDraft3) {
            const Subschema *subschema = makeOrReuseSchema<AdapterType>(rootSchema, rootNode, node, currentScope,
                    nodePath, fetchDoc, nullptr, nullptr, docCache, schemaCache);
            constraint.addSchemaType(subschema);

        } else {
            throwRuntimeError("Type name should be a string.");
        }

        return constraint;
    }

    /**
     * @brief   Make a new UniqueItemsConstraint object.
     *
     * @param   node  Node containing a boolean value.
     *
     * @return  pointer to a new UniqueItemsConstraint object that belongs to
     *          the caller, or nullptr if the boolean value is false.
     */
    template<typename AdapterType>
    std::optional<constraints::UniqueItemsConstraint> makeUniqueItemsConstraint(const AdapterType &node)
    {
        if (node.isBool() || node.maybeBool()) {
            // If the boolean value is true, this function will return a pointer
            // to a new UniqueItemsConstraint object. If it is value, then the
            // constraint is redundant, so nullptr is returned instead.
            if (node.asBool()) {
                return constraints::UniqueItemsConstraint();
            } else {
                return std::optional<constraints::UniqueItemsConstraint>();
            }
        }

        throwRuntimeError("Expected boolean value for 'uniqueItems' constraint.");
    }

private:

    /// Version of JSON Schema that should be expected when parsing
    Version m_version;
};

}  // namespace valijson
/**
 * @file
 *
 * @brief   Adapter implementation that wraps a single std::string value
 *
 * This allows property names to be validated against a schema as though they are a generic JSON
 * value, while allowing the rest of Valijson's API to expose property names as plain std::string
 * values.
 *
 * This was added while implementing draft 7 support. This included support for a constraint
 * called propertyNames, which can be used to ensure that the property names in an object
 * validate against a subschema.
 */

#pragma once

#include <string>


namespace valijson {
namespace adapters {

class StdStringAdapter;
class StdStringArrayValueIterator;
class StdStringObjectMemberIterator;

typedef std::pair<std::string, StdStringAdapter> StdStringObjectMember;

class StdStringArray
{
public:
    typedef StdStringArrayValueIterator const_iterator;
    typedef StdStringArrayValueIterator iterator;

    StdStringArray() = default;

    StdStringArrayValueIterator begin() const;

    StdStringArrayValueIterator end() const;

    static size_t size()
    {
        return 0;
    }
};

class StdStringObject
{
public:
    typedef StdStringObjectMemberIterator const_iterator;
    typedef StdStringObjectMemberIterator iterator;

    StdStringObject() = default;

    StdStringObjectMemberIterator begin() const;

    StdStringObjectMemberIterator end() const;

    StdStringObjectMemberIterator find(const std::string &propertyName) const;

    static size_t size()
    {
        return 0;
    }
};

class StdStringFrozenValue: public FrozenValue
{
public:
    explicit StdStringFrozenValue(std::string source)
      : value(std::move(source)) { }

    FrozenValue * clone() const override
    {
        return new StdStringFrozenValue(value);
    }

    bool equalTo(const Adapter &other, bool strict) const override;

private:
    std::string value;
};

class StdStringAdapter: public Adapter
{
public:
    typedef StdStringArray Array;
    typedef StdStringObject Object;
    typedef StdStringObjectMember ObjectMember;

    explicit StdStringAdapter(const std::string &value)
      : m_value(value) { }

    bool applyToArray(ArrayValueCallback) const override
    {
        return maybeArray();
    }

    bool applyToObject(ObjectMemberCallback) const override
    {
        return maybeObject();
    }

    StdStringArray asArray() const
    {
        if (maybeArray()) {
            return {};
        }

        throwRuntimeError("String value cannot be cast to array");
    }

    bool asBool() const override
    {
        return true;
    }

    bool asBool(bool &result) const override
    {
        result = true;
        return true;
    }

    double asDouble() const override
    {
        return 0;
    }

    bool asDouble(double &result) const override
    {
        result = 0;
        return true;
    }

    int64_t asInteger() const override
    {
        return 0;
    }

    bool asInteger(int64_t &result) const override
    {
        result = 0;
        return true;
    }

    StdStringObject asObject() const
    {
        if (maybeObject()) {
            return {};
        }

        throwRuntimeError("String value cannot be cast to object");
    }

    std::string asString() const override
    {
        return m_value;
    }

    bool asString(std::string &result) const override
    {
        result = m_value;
        return true;
    }

    bool equalTo(const Adapter &other, bool strict) const override
    {
        if (strict && !other.isString()) {
            return false;
        }

        return m_value == other.asString();
    }

    FrozenValue* freeze() const override
    {
        return new StdStringFrozenValue(m_value);
    }

    VALIJSON_NORETURN static StdStringArray getArray()
    {
        throwNotSupported();
    }

    VALIJSON_NORETURN size_t getArraySize() const override
    {
        throwNotSupported();
    }

    VALIJSON_NORETURN bool getArraySize(size_t &) const override
    {
        throwNotSupported();
    }

    VALIJSON_NORETURN bool getBool() const override
    {
        throwNotSupported();
    }

    VALIJSON_NORETURN bool getBool(bool &) const override
    {
        throwNotSupported();
    }

    VALIJSON_NORETURN double getDouble() const override
    {
        throwNotSupported();
    }

    VALIJSON_NORETURN bool getDouble(double &) const override
    {
        throwNotSupported();
    }

    VALIJSON_NORETURN int64_t getInteger() const override
    {
        throwNotSupported();
    }

    VALIJSON_NORETURN bool getInteger(int64_t &) const override
    {
        throwNotSupported();
    }

    VALIJSON_NORETURN double getNumber() const override
    {
        throwNotSupported();
    }

    VALIJSON_NORETURN bool getNumber(double &) const override
    {
        throwNotSupported();
    }

    VALIJSON_NORETURN size_t getObjectSize() const override
    {
        throwNotSupported();
    }

    VALIJSON_NORETURN bool getObjectSize(size_t &) const override
    {
        throwNotSupported();
    }

    std::string getString() const override
    {
        return m_value;
    }

    bool getString(std::string &result) const override
    {
        result = m_value;
        return true;
    }

    bool hasStrictTypes() const override
    {
        return true;
    }

    bool isArray() const override
    {
        return false;
    }

    bool isBool() const override
    {
        return false;
    }

    bool isDouble() const override
    {
        return false;
    }

    bool isInteger() const override
    {
        return false;
    }

    bool isNull() const override
    {
        return false;
    }

    bool isNumber() const override
    {
        return false;
    }

    bool isObject() const override
    {
        return false;
    }

    bool isString() const override
    {
        return true;
    }

    bool maybeArray() const override
    {
        return false;
    }

    bool maybeBool() const override
    {
        return m_value == "true" || m_value == "false";
    }

    bool maybeDouble() const override
    {
        const char *b = m_value.c_str();
        char *e = nullptr;
        strtod(b, &e);
        return e != b && e == b + m_value.length();
    }

    bool maybeInteger() const override
    {
        std::istringstream i(m_value);
        int64_t x;
        char c;
        if (!(i >> x) || i.get(c)) {
            return false;
        }

        return true;
    }

    bool maybeNull() const override
    {
        return m_value.empty();
    }

    bool maybeObject() const override
    {
        return m_value.empty();
    }

    bool maybeString() const override
    {
        return true;
    }

private:
    const std::string &m_value;
};

class StdStringArrayValueIterator
{
public:
    using iterator_category = std::bidirectional_iterator_tag;
    using value_type = StdStringAdapter;
    using difference_type = StdStringAdapter;
    using pointer = StdStringAdapter*;
    using reference = StdStringAdapter&;

    VALIJSON_NORETURN StdStringAdapter operator*() const
    {
        throwNotSupported();
    }

    VALIJSON_NORETURN DerefProxy<StdStringAdapter> operator->() const
    {
        throwNotSupported();
    }

    bool operator==(const StdStringArrayValueIterator &) const
    {
        return true;
    }

    bool operator!=(const StdStringArrayValueIterator &) const
    {
        return false;
    }

    VALIJSON_NORETURN const StdStringArrayValueIterator& operator++()
    {
        throwNotSupported();
    }

    VALIJSON_NORETURN StdStringArrayValueIterator operator++(int)
    {
        throwNotSupported();
    }

    VALIJSON_NORETURN const StdStringArrayValueIterator& operator--()
    {
        throwNotSupported();
    }

    VALIJSON_NORETURN void advance(std::ptrdiff_t)
    {
        throwNotSupported();
    }
};

inline StdStringArrayValueIterator StdStringArray::begin() const
{
    return {};
}

inline StdStringArrayValueIterator StdStringArray::end() const
{
    return {};
}

class StdStringObjectMemberIterator
{
public:
    using iterator_category = std::bidirectional_iterator_tag;
    using value_type = StdStringObjectMember;
    using difference_type = StdStringObjectMember;
    using pointer = StdStringObjectMember*;
    using reference = StdStringObjectMember&;

    VALIJSON_NORETURN StdStringObjectMember operator*() const
    {
        throwNotSupported();
    }

    VALIJSON_NORETURN DerefProxy<StdStringObjectMember> operator->() const
    {
        throwNotSupported();
    }

    bool operator==(const StdStringObjectMemberIterator &) const
    {
        return true;
    }

    bool operator!=(const StdStringObjectMemberIterator &) const
    {
        return false;
    }

    VALIJSON_NORETURN const StdStringObjectMemberIterator& operator++()
    {
        throwNotSupported();
    }

    VALIJSON_NORETURN StdStringObjectMemberIterator operator++(int)
    {
        throwNotSupported();
    }

    VALIJSON_NORETURN const StdStringObjectMemberIterator& operator--()
    {
        throwNotSupported();
    }
};

inline StdStringObjectMemberIterator StdStringObject::begin() const
{
    return {};
}

inline StdStringObjectMemberIterator StdStringObject::end() const
{
    return {};
}

inline StdStringObjectMemberIterator StdStringObject::find(const std::string &) const
{
    return {};
}

template<>
struct AdapterTraits<valijson::adapters::StdStringAdapter>
{
    typedef std::string DocumentType;

    static std::string adapterName()
    {
        return "StdStringAdapter";
    }
};

inline bool StdStringFrozenValue::equalTo(const Adapter &other, bool strict) const
{
    return StdStringAdapter(value).equalTo(other, strict);
}

}  // namespace adapters
}  // namespace valijson
#pragma once

#include <cmath>
#include <string>
#include <unordered_map>
#include <utility>



#ifdef _MSC_VER
#pragma warning( push )
#pragma warning( disable : 4702 )
#endif

namespace valijson {

class ValidationResults;

/**
 * @brief   Implementation of the ConstraintVisitor interface that validates a
 *          target document
 *
 * @tparam  AdapterType  Adapter type for the target document.
 */
template<typename AdapterType, typename RegexEngine>
class ValidationVisitor: public constraints::ConstraintVisitor
{
public:

    /**
     * @brief  Construct a new validator for a given target value and path.
     *
     * @param  target       Target value to be validated
     * @param  path.        Current path for validation errors,
     *                      only used if results is set.
     * @param  strictTypes  Use strict type comparison
     * @param  results      Optional pointer to ValidationResults object, for
     *                      recording error descriptions. If this pointer is set
     *                      to nullptr, validation errors will caused validation to
     *                      stop immediately.
     * @param  regexesCache Cache of already created RegexEngine objects for pattern
     *                      constraints.
     */
    ValidationVisitor(const AdapterType &target,
                      ValidationResults::Path path,
                      const bool strictTypes,
                      const bool strictDateTime,
                      ValidationResults *results,
                      std::unordered_map<std::string, RegexEngine>& regexesCache)
      : m_target(target),
        m_path(std::move(path)),
        m_results(results),
        m_strictTypes(strictTypes),
        m_strictDateTime(strictDateTime),
        m_regexesCache(regexesCache) { }

    /**
     * @brief  Validate the target against a schema.
     *
     * When a ValidationResults object has been set via the 'results' member
     * variable, validation will proceed as long as no fatal errors occur,
     * with error descriptions added to the ValidationResults object.
     *
     * If a pointer to a ValidationResults instance is not provided, validation
     * will only continue for as long as the constraints are validated
     * successfully.
     *
     * @param   subschema  Sub-schema that the target must validate against
     *
     * @return  \c true if validation passes; \c false otherwise
     */
    bool validateSchema(const Subschema &subschema)
    {
        if (subschema.getAlwaysInvalid()) {
            return false;
        }

        // Wrap the validationCallback() function below so that it will be
        // passed a reference to a constraint (_1), and a reference to the
        // visitor (*this).
        Subschema::ApplyFunction fn(std::bind(validationCallback, std::placeholders::_1, std::ref(*this)));

        // Perform validation against each constraint defined in the schema
        if (m_results == nullptr) {
            // The applyStrict() function will return immediately if the
            // callback function returns false
            if (!subschema.applyStrict(fn)) {
                return false;
            }
        } else {
            // The apply() function will iterate over all constraints in the
            // schema, even if the callback function returns false. Once
            // iteration is complete, the apply() function will return true
            // only if all invocations of the callback function returned true.
            if (!subschema.apply(fn)) {
                return false;
            }
        }

        return true;
    }

    /**
     * @brief  Validate a value against an AllOfConstraint
     *
     * An allOf constraint provides a set of child schemas against which the
     * target must be validated in order for the constraint to the satisfied.
     *
     * When a ValidationResults object has been set via the 'results' member
     * variable, validation will proceed as long as no fatal errors occur,
     * with error descriptions added to the ValidationResults object.
     *
     * If a pointer to a ValidationResults instance is not provided, validation
     * will only continue for as long as the child schemas are validated
     * successfully.
     *
     * @param  constraint  Constraint that the target must validate against
     *
     * @return  \c true if validation passes; \c false otherwise
     */
    bool visit(const AllOfConstraint &constraint) override
    {
        bool validated = true;
        constraint.applyToSubschemas(
                ValidateSubschemas(m_target, m_path, true, false, *this, m_results, nullptr, &validated));

        return validated;
    }

    /**
     * @brief   Validate a value against an AnyOfConstraint
     *
     * An anyOf constraint provides a set of child schemas, any of which the
     * target may be validated against in order for the constraint to the
     * satisfied.
     *
     * Because an anyOf constraint does not require the target to validate
     * against all child schemas, if validation against a single schema fails,
     * the results will not be added to a ValidationResults object. Only if
     * validation fails for all child schemas will an error be added to the
     * ValidationResults object.
     *
     * @param   constraint  Constraint that the target must validate against
     *
     * @return  \c true if validation passes; \c false otherwise
     */
    bool visit(const AnyOfConstraint &constraint) override
    {
        unsigned int numValidated = 0;

        ValidationResults newResults;
        ValidationResults *childResults = (m_results) ? &newResults : nullptr;

        ValidationVisitor<AdapterType, RegexEngine> v(
<<<<<<< HEAD
            m_target, m_context, m_strictTypes, m_strictDateTime, childResults, m_regexesCache);
=======
            m_target, m_path, m_strictTypes, m_strictDateTime, childResults, m_regexesCache);
>>>>>>> ac81f98c

        constraint.applyToSubschemas(
                ValidateSubschemas(m_target, m_path, false, true, v, childResults, &numValidated, nullptr));

        if (numValidated == 0 && m_results) {
            ValidationResults::Error childError;
            while (childResults->popError(childError)) {
                m_results->pushError(childError);
            }
            m_results->pushError(m_path, "Failed to validate against any schemas allowed by anyOf constraint.");
        }

        return numValidated > 0;
    }

    /**
     * @brief   Validate current node using a set of 'if', 'then' and 'else' subschemas
     *
     * A conditional constraint allows a document to be validated against one of two additional
     * subschemas (specified via 'then' or 'else' properties) depending on whether the document
     * satisfies an optional subschema (specified via the 'if' property).
     *
     * @param   constraint  ConditionalConstraint that the current node must validate against
     *
     * @return  \c true if validation passes; \c false otherwise
     */
    bool visit(const ConditionalConstraint &constraint) override
    {
        ValidationResults newResults;
        ValidationResults* conditionalResults = (m_results) ? &newResults : nullptr;

        // Create a validator to evaluate the conditional
<<<<<<< HEAD
        ValidationVisitor ifValidator(m_target, m_context, m_strictTypes, m_strictDateTime, nullptr, m_regexesCache);
        ValidationVisitor thenElseValidator(m_target, m_context, m_strictTypes, m_strictDateTime, conditionalResults, m_regexesCache);
=======
        ValidationVisitor ifValidator(m_target, m_path, m_strictTypes, m_strictDateTime, nullptr, m_regexesCache);
        ValidationVisitor thenElseValidator(m_target, m_path, m_strictTypes, m_strictDateTime, conditionalResults, m_regexesCache);
>>>>>>> ac81f98c

        bool validated = false;
        if (ifValidator.validateSchema(*constraint.getIfSubschema())) {
            const Subschema *thenSubschema = constraint.getThenSubschema();
            validated = thenSubschema == nullptr || thenElseValidator.validateSchema(*thenSubschema);
        } else {
            const Subschema *elseSubschema = constraint.getElseSubschema();
            validated = elseSubschema == nullptr || thenElseValidator.validateSchema(*elseSubschema);
        }

        if (!validated && m_results) {
            ValidationResults::Error conditionalError;
            while (conditionalResults->popError(conditionalError)) {
                m_results->pushError(conditionalError);
            }
            m_results->pushError(m_path, "Failed to validate against a conditional schema set by if-then-else constraints.");
        }

        return validated;
    }

    /**
     * @brief   Validate current node using a 'const' constraint
     *
     * A const constraint allows a document to be validated against a specific value.
     *
     * @param   constraint  ConstConstraint that the current node must validate against
     *
     * @return  \c true if validation passes; \f false otherwise
     */
    bool visit(const ConstConstraint &constraint) override
    {
        if (!constraint.getValue()->equalTo(m_target, m_strictTypes)) {
            if (m_results) {
                m_results->pushError(m_path, "Failed to match expected value set by 'const' constraint.");
            }
            return false;
        }

        return true;
    }

    /**
     * @brief  Validate current node using a 'contains' constraint
     *
     * A contains constraint is satisfied if the target is not an array, or if it is an array,
     * only if it contains at least one value that matches the specified schema.
     *
     * @param   constraint  ContainsConstraint that the current node must validate against
     *
     * @return  \c true if validation passes; \c false otherwise
     */
    bool visit(const ContainsConstraint &constraint) override
    {
        if ((m_strictTypes && !m_target.isArray()) || !m_target.maybeArray()) {
            return true;
        }

        const Subschema *subschema = constraint.getSubschema();
        const typename AdapterType::Array arr = m_target.asArray();

        bool validated = false;
        for (const auto &el : arr) {
<<<<<<< HEAD
            ValidationVisitor containsValidator(el, m_context, m_strictTypes, m_strictDateTime, nullptr, m_regexesCache);
=======
            ValidationVisitor containsValidator(el, m_path, m_strictTypes, m_strictDateTime, nullptr, m_regexesCache);
>>>>>>> ac81f98c
            if (containsValidator.validateSchema(*subschema)) {
                validated = true;
                break;
            }
        }

        if (!validated) {
            if (m_results) {
                m_results->pushError(m_path, "Failed to any values against subschema in 'contains' constraint.");
            }

            return false;
        }

        return validated;
    }

    /**
     * @brief   Validate current node against a 'dependencies' constraint
     *
     * A 'dependencies' constraint can be used to specify property-based or
     * schema-based dependencies that must be fulfilled when a particular
     * property is present in an object.
     *
     * Property-based dependencies define a set of properties that must be
     * present in addition to a particular property, whereas a schema-based
     * dependency defines an additional schema that the current document must
     * validate against.
     *
     * @param   constraint  DependenciesConstraint that the current node
     *                      must validate against
     *
     * @return  \c true if validation passes; \c false otherwise
     */
    bool visit(const DependenciesConstraint &constraint) override
    {
        // Ignore non-objects
        if ((m_strictTypes && !m_target.isObject()) || (!m_target.maybeObject())) {
            return true;
        }

        // Object to be validated
        const typename AdapterType::Object object = m_target.asObject();

        // Cleared if validation fails
        bool validated = true;

        // Iterate over all dependent properties defined by this constraint,
        // invoking the DependentPropertyValidator functor once for each
        // set of dependent properties
        constraint.applyToPropertyDependencies(ValidatePropertyDependencies(object, m_path, m_results, &validated));
        if (!m_results && !validated) {
            return false;
        }

        // Iterate over all dependent schemas defined by this constraint,
        // invoking the DependentSchemaValidator function once for each schema
        // that must be validated if a given property is present
        constraint.applyToSchemaDependencies(ValidateSchemaDependencies(
                object, m_path, *this, m_results, &validated));
        if (!m_results && !validated) {
            return false;
        }

        return validated;
    }

    /**
     * @brief   Validate current node against an EnumConstraint
     *
     * Validation succeeds if the target is equal to one of the values provided
     * by the EnumConstraint.
     *
     * @param   constraint  Constraint that the target must validate against
     *
     * @return  \c true if validation succeeds; \c false otherwise
     */
    bool visit(const EnumConstraint &constraint) override
    {
        unsigned int numValidated = 0;
        constraint.applyToValues(
                ValidateEquality(m_target, m_path, false, true, m_strictTypes, nullptr, &numValidated));

        if (numValidated == 0) {
            if (m_results) {
                m_results->pushError(m_path, "Failed to match against any enum values.");
            }

            return false;
        }

        return numValidated > 0;
    }

    /**
     * @brief    Validate current node against a FormatConstraint
     *
     * @param    constraint  Constraint that the target must validate against
     *
     * @return   \c true if validation succeeds; \c false otherwise
     */
    bool visit(const FormatConstraint &constraint) override
    {
        //
        // Don't attempt to cast validate the format constraint unless the
        // target value is known to be a string. Drafts 4-7 of the spec
        // suggest that 'format' should be treated as an annotation rather
        // than an assertion, however this is not guaranteed. Given that we
        // have been treating it as an assertion here, failing quietly on
        // non-string values seems like the right thing to do, to avoid
        // this throwing an exception.
        //
        // Schemas that need tighter validation around 'format' constraints
        // should generally pair it with a 'type' constraint.
        //
        // Reference:
        // https://json-schema.org/understanding-json-schema/reference/string.html#format
        //
        if (!m_target.maybeString()) {
            return true;
        }

        const std::string s = m_target.asString();
        const std::string format = constraint.getFormat();
        if (format == "date") {
            // Matches dates like: 2022-07-18
            static const internal::regex date_regex("^([0-9]+)-(0[1-9]|1[012])-(0[1-9]|[12][0-9]|3[01])$");
            internal::smatch matches;
            if (internal::regex_match(s, matches, date_regex)) {
                const auto month = std::stoi(matches[2].str());
                const auto day = std::stoi(matches[3].str());
                return validate_date_range(month, day);
            } else {
                if (m_results) {
                    m_results->pushError(m_path, "String should be a valid date");
                }
                return false;
            }
        } else if (format == "time") {
            // Strict mode matches times like: 16:52:45Z, 16:52:45+02:00
            // Permissive mode also matches date/times like 16:52:45
            static const internal::regex strictRegex("^([01][0-9]|2[0-3]):([0-5][0-9]):([0-5][0-9]|60)(\\.[0-9]+)?(([Zz])|([\\+|\\-]([01][0-9]|2[0-3]):[0-5][0-9]))$");
            static const internal::regex permissiveRegex("^([01][0-9]|2[0-3]):([0-5][0-9]):([0-5][0-9]|60)(\\.[0-9]+)?(([Zz])?|([\\+|\\-]([01][0-9]|2[0-3]):[0-5][0-9]))$");
            if (internal::regex_match(s, m_strictDateTime ? strictRegex : permissiveRegex)) {
                return true;
            } else {
                if (m_results) {
                    m_results->pushError(m_path, "String should be a valid time");
                }
                return false;
            }
        } else if (format == "date-time") {
            // Strict mode matches date/times like: 2022-07-18T16:52:45Z, 2022-07-18T16:52:45+02:00
            // Permissive mode also matches date/times like: 2022-07-18T16:52:45
            static const internal::regex strictRegex("^([0-9]+)-(0[1-9]|1[012])-(0[1-9]|[12][0-9]|3[01])[Tt]([01][0-9]|2[0-3]):([0-5][0-9]):([0-5][0-9]|60)(\\.[0-9]+)?(([Zz])|([\\+|\\-]([01][0-9]|2[0-3]):[0-5][0-9]))$");
            static const internal::regex permissiveRegex("^([0-9]+)-(0[1-9]|1[012])-(0[1-9]|[12][0-9]|3[01])[Tt]([01][0-9]|2[0-3]):([0-5][0-9]):([0-5][0-9]|60)(\\.[0-9]+)?(([Zz])?|([\\+|\\-]([01][0-9]|2[0-3]):[0-5][0-9]))$");
            internal::smatch matches;
            if (internal::regex_match(s, matches, m_strictDateTime ? strictRegex : permissiveRegex)) {
                const auto month = std::stoi(matches[2].str());
                const auto day = std::stoi(matches[3].str());
                return validate_date_range(month, day);
            } else {
                if (m_results) {
                    m_results->pushError(m_path, "String should be a valid date-time");
                }
                return false;
            }
        }

        return true;
    }

    /**
     * @brief   Validate a value against a LinearItemsConstraint
     *
     * A LinearItemsConstraint represents an 'items' constraint that specifies,
     * for each item in array, an individual sub-schema that the item must
     * validate against. The LinearItemsConstraint class also captures the
     * presence of an 'additionalItems' constraint, which specifies a default
     * sub-schema that should be used if an array contains more items than
     * there are sub-schemas in the 'items' constraint.
     *
     * If the current value is not an array, validation always succeeds.
     *
     * @param  constraint  SingularItemsConstraint to validate against
     *
     * @returns  \c true if validation is successful; \c false otherwise
     */
    bool visit(const LinearItemsConstraint &constraint) override
    {
        // Ignore values that are not arrays
        if ((m_strictTypes && !m_target.isArray()) || (!m_target.maybeArray())) {
            return true;
        }

        // Sub-schema to validate against when number of items in array exceeds
        // the number of sub-schemas provided by the 'items' constraint
        const Subschema * const additionalItemsSubschema = constraint.getAdditionalItemsSubschema();

        // Track how many items are validated using 'items' constraint
        unsigned int numValidated = 0;

        // Array to validate
        const typename AdapterType::Array arr = m_target.asArray();
        const size_t arrSize = arr.size();

        // Track validation status
        bool validated = true;

        // Validate as many items as possible using 'items' sub-schemas
        const size_t itemSubschemaCount = constraint.getItemSubschemaCount();
        if (itemSubschemaCount > 0) {
            if (!additionalItemsSubschema) {
                if (arrSize > itemSubschemaCount) {
                    if (!m_results) {
                        return false;
                    }
                    m_results->pushError(m_path, "Array contains more items than allowed by items constraint.");
                    validated = false;
                }
            }

            constraint.applyToItemSubschemas(
<<<<<<< HEAD
                    ValidateItems(arr, m_context, true, m_results != nullptr,
=======
                    ValidateItems(arr, m_path, true, m_results != nullptr,
>>>>>>> ac81f98c
                            m_strictTypes, m_strictDateTime, m_results, &numValidated,
                            &validated, m_regexesCache));

            if (!m_results && !validated) {
                return false;
            }
        }

        // Validate remaining items using 'additionalItems' sub-schema
        if (numValidated < arrSize) {
            if (additionalItemsSubschema) {
                // Begin validation from the first item not validated against
                // an sub-schema provided by the 'items' constraint
                unsigned int index = numValidated;
                typename AdapterType::Array::const_iterator begin = arr.begin();
                begin.advance(numValidated);
                for (typename AdapterType::Array::const_iterator itr = begin;
                        itr != arr.end(); ++itr) {

                    // Update path for current array item
                    // TODO: avoid copy
                    ValidationResults::Path newPath = m_path;
                    newPath.push_back({
                        ValidationResults::kArray,
                        std::to_string(index)
                    });

                    ValidationVisitor<AdapterType, RegexEngine> validator(
<<<<<<< HEAD
                        *itr, newContext, m_strictTypes, m_strictDateTime, m_results, m_regexesCache);
=======
                        *itr, newPath, m_strictTypes, m_strictDateTime, m_results, m_regexesCache);
>>>>>>> ac81f98c

                    if (!validator.validateSchema(*additionalItemsSubschema)) {
                        if (m_results) {
                            m_results->pushError(m_path, "Failed to validate item #" + std::to_string(index) +
                                    " against additional items schema.");
                            validated = false;
                        } else {
                            return false;
                        }
                    }

                    index++;
                }

            } else if (m_results) {
                m_results->pushError(m_path, "Cannot validate item #" + std::to_string(numValidated) +
                        " or greater using 'items' constraint or 'additionalItems' constraint.");
                validated = false;

            } else {
                return false;
            }
        }

        return validated;
    }

    /**
     * @brief   Validate a value against a MaximumConstraint object
     *
     * @param   constraint  Constraint that the target must validate against
     *
     * @return  \c true if constraints are satisfied; \c false otherwise
     */
    bool visit(const MaximumConstraint &constraint) override
    {
        if ((m_strictTypes && !m_target.isNumber()) || !m_target.maybeDouble()) {
            // Ignore values that are not numbers
            return true;
        }

        const double maximum = constraint.getMaximum();

        if (constraint.getExclusiveMaximum()) {
            if (m_target.asDouble() >= maximum) {
                if (m_results) {
                    m_results->pushError(m_path, "Expected number less than " + std::to_string(maximum));
                }

                return false;
            }

        } else if (m_target.asDouble() > maximum) {
            if (m_results) {
                m_results->pushError(m_path, "Expected number less than or equal to " + std::to_string(maximum));
            }

            return false;
        }

        return true;
    }

    /**
     * @brief   Validate a value against a MaxItemsConstraint
     *
     * @param   constraint  Constraint that the target must validate against
     *
     * @return  \c true if constraint is satisfied; \c false otherwise
     */
    bool visit(const MaxItemsConstraint &constraint) override
    {
        if ((m_strictTypes && !m_target.isArray()) || !m_target.maybeArray()) {
            return true;
        }

        const uint64_t maxItems = constraint.getMaxItems();
        if (m_target.asArray().size() <= maxItems) {
            return true;
        }

        if (m_results) {
            m_results->pushError(m_path, "Array should contain no more than " + std::to_string(maxItems) +
                    " elements.");
        }

        return false;
    }

    /**
     * @brief   Validate a value against a MaxLengthConstraint
     *
     * @param   constraint  Constraint that the target must validate against
     *
     * @return  \c true if constraint is satisfied; \c false otherwise
     */
    bool visit(const MaxLengthConstraint &constraint) override
    {
        if ((m_strictTypes && !m_target.isString()) || !m_target.maybeString()) {
            return true;
        }

        const std::string s = m_target.asString();
        const uint64_t len = utils::u8_strlen(s.c_str());
        const uint64_t maxLength = constraint.getMaxLength();
        if (len <= maxLength) {
            return true;
        }

        if (m_results) {
            m_results->pushError(m_path, "String should be no more than " + std::to_string(maxLength) +
                    " characters in length.");
        }

        return false;
    }

    /**
     * @brief   Validate a value against a MaxPropertiesConstraint
     *
     * @param   constraint  Constraint that the target must validate against
     *
     * @return  \c true if the constraint is satisfied; \c false otherwise
     */
    bool visit(const MaxPropertiesConstraint &constraint) override
    {
        if ((m_strictTypes && !m_target.isObject()) || !m_target.maybeObject()) {
            return true;
        }

        const uint64_t maxProperties = constraint.getMaxProperties();

        if (m_target.asObject().size() <= maxProperties) {
            return true;
        }

        if (m_results) {
            m_results->pushError(m_path, "Object should have no more than " + std::to_string(maxProperties) +
                    " properties.");
        }

        return false;
    }

    /**
     * @brief   Validate a value against a MinimumConstraint
     *
     * @param   constraint  Constraint that the target must validate against
     *
     * @return  \c true if the constraint is satisfied; \c false otherwise
     */
    bool visit(const MinimumConstraint &constraint) override
    {
        if ((m_strictTypes && !m_target.isNumber()) || !m_target.maybeDouble()) {
            // Ignore values that are not numbers
            return true;
        }

        const double minimum = constraint.getMinimum();

        if (constraint.getExclusiveMinimum()) {
            if (m_target.asDouble() <= minimum) {
                if (m_results) {
                    m_results->pushError(m_path, "Expected number greater than " + std::to_string(minimum));
                }

                return false;
            }
        } else if (m_target.asDouble() < minimum) {
            if (m_results) {
                m_results->pushError(m_path, "Expected number greater than or equal to " + std::to_string(minimum));
            }

            return false;
        }

        return true;
    }

    /**
     * @brief   Validate a value against a MinItemsConstraint
     *
     * @param   constraint  Constraint that the target must validate against
     *
     * @return  \c true if the constraint is satisfied; \c false otherwise
     */
    bool visit(const MinItemsConstraint &constraint) override
    {
        if ((m_strictTypes && !m_target.isArray()) || !m_target.maybeArray()) {
            return true;
        }

        const uint64_t minItems = constraint.getMinItems();
        if (m_target.asArray().size() >= minItems) {
            return true;
        }

        if (m_results) {
            m_results->pushError(m_path, "Array should contain no fewer than " + std::to_string(minItems) +
                    " elements.");
        }

        return false;
    }

    /**
     * @brief   Validate a value against a MinLengthConstraint
     *
     * @param   constraint  Constraint that the target must validate against
     *
     * @return  \c true if the constraint is satisfied; \c false otherwise
     */
    bool visit(const MinLengthConstraint &constraint) override
    {
        if ((m_strictTypes && !m_target.isString()) || !m_target.maybeString()) {
            return true;
        }

        const std::string s = m_target.asString();
        const uint64_t len = utils::u8_strlen(s.c_str());
        const uint64_t minLength = constraint.getMinLength();
        if (len >= minLength) {
            return true;
        }

        if (m_results) {
            m_results->pushError(m_path, "String should be no fewer than " + std::to_string(minLength) +
                    " characters in length.");
        }

        return false;
    }

    /**
     * @brief   Validate a value against a MinPropertiesConstraint
     *
     * @param   constraint  Constraint that the target must validate against
     *
     * @return  \c true if the constraint is satisfied; \c false otherwise
     */
    bool visit(const MinPropertiesConstraint &constraint) override
    {
        if ((m_strictTypes && !m_target.isObject()) || !m_target.maybeObject()) {
            return true;
        }

        const uint64_t minProperties = constraint.getMinProperties();

        if (m_target.asObject().size() >= minProperties) {
            return true;
        }

        if (m_results) {
            m_results->pushError(m_path, "Object should have no fewer than " + std::to_string(minProperties) +
                    " properties.");
        }

        return false;
    }

    /**
     * @brief   Validate a value against a MultipleOfDoubleConstraint
     *
     * @param   constraint  Constraint that the target must validate against
     *
     * @return  \c true if the constraint is satisfied; \c false otherwise
     */
    bool visit(const MultipleOfDoubleConstraint &constraint) override
    {
        const double divisor = constraint.getDivisor();

        double d = 0.;
        if (m_target.maybeDouble()) {
            if (!m_target.asDouble(d)) {
                if (m_results) {
                    m_results->pushError(m_path, "Value could not be converted "
                            "to a number to check if it is a multiple of " + std::to_string(divisor));
                }
                return false;
            }
        } else if (m_target.maybeInteger()) {
            int64_t i = 0;
            if (!m_target.asInteger(i)) {
                if (m_results) {
                    m_results->pushError(m_path, "Value could not be converted "
                            "to a number to check if it is a multiple of " + std::to_string(divisor));
                }
                return false;
            }
            d = static_cast<double>(i);
        } else {
            return true;
        }

        if (d == 0) {
            return true;
        }

        const double r = remainder(d, divisor);

        if (fabs(r) > std::numeric_limits<double>::epsilon()) {
            if (m_results) {
                m_results->pushError(m_path, "Value should be a multiple of " + std::to_string(divisor));
            }
            return false;
        }

        return true;
    }

    /**
     * @brief   Validate a value against a MultipleOfIntConstraint
     *
     * @param   constraint  Constraint that the target must validate against
     *
     * @return  \c true if the constraint is satisfied; \c false otherwise
     */
    bool visit(const MultipleOfIntConstraint &constraint) override
    {
        const int64_t divisor = constraint.getDivisor();

        int64_t i = 0;
        if (m_target.maybeInteger()) {
            if (!m_target.asInteger(i)) {
                if (m_results) {
                    m_results->pushError(m_path, "Value could not be converted to an integer for multipleOf check");
                }
                return false;
            }
        } else if (m_target.maybeDouble()) {
            double d;
            if (!m_target.asDouble(d)) {
                if (m_results) {
                    m_results->pushError(m_path, "Value could not be converted to a double for multipleOf check");
                }
                return false;
            }
            i = static_cast<int64_t>(d);
        } else {
            return true;
        }

        if (i == 0) {
            return true;
        }

        if (i % divisor != 0) {
            if (m_results) {
                m_results->pushError(m_path, "Value should be a multiple of " + std::to_string(divisor));
            }
            return false;
        }

        return true;
    }

    /**
     * @brief   Validate a value against a NotConstraint
     *
     * If the subschema NotConstraint currently holds a nullptr, the
     * schema will be treated like the empty schema. Therefore validation
     * will always fail.
     *
     * @param   constraint  Constraint that the target must validate against
     *
     * @return  \c true if the constraint is satisfied; \c false otherwise
     */
    bool visit(const NotConstraint &constraint) override
    {
        const Subschema *subschema = constraint.getSubschema();
        if (!subschema) {
            // Treat nullptr like empty schema
            return false;
        }

<<<<<<< HEAD
        ValidationVisitor<AdapterType, RegexEngine> v(m_target, m_context, m_strictTypes, m_strictDateTime, nullptr, m_regexesCache);
=======
        ValidationVisitor<AdapterType, RegexEngine> v(m_target, m_path, m_strictTypes, m_strictDateTime, nullptr, m_regexesCache);
>>>>>>> ac81f98c
        if (v.validateSchema(*subschema)) {
            if (m_results) {
                m_results->pushError(m_path,
                        "Target should not validate against schema specified in 'not' constraint.");
            }

            return false;
        }

        return true;
    }

    /**
     * @brief   Validate a value against a OneOfConstraint
     *
     * @param   constraint  Constraint that the target must validate against
     *
     * @return  \c true if the constraint is satisfied; \c false otherwise
     */
    bool visit(const OneOfConstraint &constraint) override
    {
        unsigned int numValidated = 0;

        ValidationResults newResults;
        ValidationResults *childResults = (m_results) ? &newResults : nullptr;
        ValidationVisitor<AdapterType, RegexEngine> v(
<<<<<<< HEAD
            m_target, m_context, m_strictTypes, m_strictDateTime, childResults, m_regexesCache);
=======
            m_target, m_path, m_strictTypes, m_strictDateTime, childResults, m_regexesCache);
>>>>>>> ac81f98c

        constraint.applyToSubschemas(
                ValidateSubschemas(m_target, m_path, true, true, v, childResults, &numValidated, nullptr));

        if (numValidated == 0) {
            if (m_results) {
                ValidationResults::Error childError;
                while (childResults->popError(childError)) {
                    m_results->pushError(childError);
                }
                m_results->pushError(m_path, "Failed to validate against any "
                        "child schemas allowed by oneOf constraint.");
            }
            return false;
        } else if (numValidated != 1) {
            if (m_results) {
                m_results->pushError(m_path, "Failed to validate against exactly one child schema.");
            }
            return false;
        }

        return true;
    }

    /**
     * @brief   Validate a value against a PatternConstraint
     *
     * @param   constraint  Constraint that the target must validate against
     *
     * @return  \c true if the constraint is satisfied; \c false otherwise
     */
    bool visit(const PatternConstraint &constraint) override
    {
        if ((m_strictTypes && !m_target.isString()) || !m_target.maybeString()) {
            return true;
        }

        std::string pattern(constraint.getPattern<std::string::allocator_type>());
        auto it = m_regexesCache.find(pattern);
        if (it == m_regexesCache.end()) {
            it = m_regexesCache.emplace(pattern, RegexEngine(pattern)).first;
        }

        if (!RegexEngine::search(m_target.asString(), it->second)) {
            if (m_results) {
                m_results->pushError(m_path, "Failed to match regex specified by 'pattern' constraint.");
            }

            return false;
        }

        return true;
    }

    /**
     * @brief   Validate a value against a PatternConstraint
     *
     * @param   constraint  Constraint that the target must validate against
     *
     * @return  \c true if the constraint is satisfied; \c false otherwise
     */
    bool visit(const constraints::PolyConstraint &constraint) override
    {
        return constraint.validate(m_target, m_path, m_results);
    }

    /**
     * @brief   Validate a value against a PropertiesConstraint
     *
     * Validation of an object against a PropertiesConstraint proceeds in three
     * stages. The first stage finds all properties in the object that have a
     * corresponding subschema in the constraint, and validates those properties
     * recursively.
     *
     * Next, the object's properties will be validated against the subschemas
     * for any 'patternProperties' that match a given property name. A property
     * is required to validate against the sub-schema for all patterns that it
     * matches.
     *
     * Finally, any properties that have not yet been validated against at least
     * one subschema will be validated against the 'additionalItems' subschema.
     * If this subschema is not present, then all properties must have been
     * validated at least once.
     *
     * Non-object values are always considered valid.
     *
     * @param   constraint  Constraint that the target must validate against
     *
     * @return  \c true if the constraint is satisfied; \c false otherwise
     */
    bool visit(const PropertiesConstraint &constraint) override
    {
        if ((m_strictTypes && !m_target.isObject()) || !m_target.maybeObject()) {
            return true;
        }

        bool validated = true;

        // Track which properties have already been validated
        std::set<std::string> propertiesMatched;

        // Validate properties against subschemas for matching 'properties'
        // constraints
        const typename AdapterType::Object object = m_target.asObject();
        constraint.applyToProperties(
                ValidatePropertySubschemas(
<<<<<<< HEAD
                        object, m_context, true, m_results != nullptr, true, m_strictTypes,
=======
                        object, m_path, true, m_results != nullptr, true, m_strictTypes,
>>>>>>> ac81f98c
                        m_strictDateTime, m_results,
                        &propertiesMatched, &validated, m_regexesCache));

        // Exit early if validation failed, and we're not collecting exhaustive
        // validation results
        if (!validated && !m_results) {
            return false;
        }

        // Validate properties against subschemas for matching patternProperties
        // constraints
        constraint.applyToPatternProperties(
                ValidatePatternPropertySubschemas(
<<<<<<< HEAD
                        object, m_context, true, false, true, m_strictTypes, m_strictDateTime,
=======
                        object, m_path, true, false, true, m_strictTypes, m_strictDateTime,
>>>>>>> ac81f98c
                        m_results, &propertiesMatched,
                        &validated, m_regexesCache));

        // Validate against additionalProperties subschema for any properties
        // that have not yet been matched
        const Subschema *additionalPropertiesSubschema =
                constraint.getAdditionalPropertiesSubschema();
        if (!additionalPropertiesSubschema) {
            if (propertiesMatched.size() != m_target.getObjectSize()) {
                if (m_results) {
                    std::string unwanted;
                    for (const typename AdapterType::ObjectMember m : object) {
                        if (propertiesMatched.find(m.first) == propertiesMatched.end()) {
                            unwanted = m.first;
                            break;
                        }
                    }
                    m_results->pushError(m_path, "Object contains a property "
                            "that could not be validated using 'properties' "
                            "or 'additionalProperties' constraints: '" + unwanted + "'.");
                }

                return false;
            }

            return validated;
        }

        for (const typename AdapterType::ObjectMember m : object) {
            if (propertiesMatched.find(m.first) == propertiesMatched.end()) {
                // Update path
                ValidationResults::Path newPath = m_path;
                newPath.push_back({
                    ValidationResults::kObject,
                    m.first
                });

                // Create a validator to validate the property's value
<<<<<<< HEAD
                ValidationVisitor validator(m.second, newContext, m_strictTypes, m_strictDateTime, m_results, m_regexesCache);
=======
                ValidationVisitor validator(m.second, newPath, m_strictTypes, m_strictDateTime, m_results, m_regexesCache);
>>>>>>> ac81f98c
                if (!validator.validateSchema(*additionalPropertiesSubschema)) {
                    if (m_results) {
                        m_results->pushError(m_path, "Failed to validate against additional properties schema.");
                    }

                    validated = false;
                }
            }
        }

        return validated;
    }

    /**
     * @brief   Validate a value against a PropertyNamesConstraint
     *
     * @param   constraint  Constraint that the target must validate against
     *
     * @return  \c true if validation succeeds; \c false otherwise
     */
    bool visit(const PropertyNamesConstraint &constraint) override
    {
        if ((m_strictTypes && !m_target.isObject()) || !m_target.maybeObject()) {
            return true;
        }

        for (const typename AdapterType::ObjectMember m : m_target.asObject()) {
            adapters::StdStringAdapter stringAdapter(m.first);
            ValidationVisitor<adapters::StdStringAdapter, RegexEngine> validator(
<<<<<<< HEAD
                stringAdapter, m_context, m_strictTypes, m_strictDateTime, nullptr, m_regexesCache);
=======
                stringAdapter, m_path, m_strictTypes, m_strictDateTime, nullptr, m_regexesCache);
>>>>>>> ac81f98c

            if (!validator.validateSchema(*constraint.getSubschema())) {
                return false;
            }
        }

        return true;
    }

    /**
     * @brief   Validate a value against a RequiredConstraint
     *
     * A required constraint specifies a list of properties that must be present
     * in the target.
     *
     * @param   constraint  Constraint that the target must validate against
     *
     * @return  \c true if validation succeeds; \c false otherwise
     */
    bool visit(const RequiredConstraint &constraint) override
    {
        if ((m_strictTypes && !m_target.isObject()) || !m_target.maybeObject()) {
            return true;
        }

        bool validated = true;
        const typename AdapterType::Object object = m_target.asObject();
        constraint.applyToRequiredProperties(
                ValidateProperties(object, m_path, true, m_results != nullptr, m_results, &validated));

        return validated;
    }

    /**
     * @brief  Validate a value against a SingularItemsConstraint
     *
     * A SingularItemsConstraint represents an 'items' constraint that specifies
     * a sub-schema against which all items in an array must validate. If the
     * current value is not an array, validation always succeeds.
     *
     * @param  constraint  SingularItemsConstraint to validate against
     *
     * @returns  \c true if validation is successful; \c false otherwise
     */
    bool visit(const SingularItemsConstraint &constraint) override
    {
        // Ignore values that are not arrays
        if (!m_target.isArray()) {
            return true;
        }

        // Schema against which all items must validate
        const Subschema *itemsSubschema = constraint.getItemsSubschema();

        // Default items sub-schema accepts all values
        if (!itemsSubschema) {
            return true;
        }

        // Track whether validation has failed
        bool validated = true;

        unsigned int index = 0;
        for (const AdapterType &item : m_target.getArray()) {
            // Update path for current array item
            ValidationResults::Path newPath = m_path;
            newPath.push_back({
                ValidationResults::kArray,
                std::to_string(index)
            });

            // Create a validator for the current array item
            ValidationVisitor<AdapterType, RegexEngine> validationVisitor(
<<<<<<< HEAD
                item, newContext, m_strictTypes, m_strictDateTime, m_results, m_regexesCache);
=======
                item, newPath, m_strictTypes, m_strictDateTime, m_results, m_regexesCache);
>>>>>>> ac81f98c

            // Perform validation
            if (!validationVisitor.validateSchema(*itemsSubschema)) {
                if (m_results) {
                    m_results->pushError(m_path, "Failed to validate item #" + std::to_string(index) + " in array.");
                    validated = false;
                } else {
                    return false;
                }
            }

            index++;
        }

        return validated;
    }

    /**
     * @brief   Validate a value against a TypeConstraint
     *
     * Checks that the target is one of the valid named types, or matches one
     * of a set of valid sub-schemas.
     *
     * @param   constraint  TypeConstraint to validate against
     *
     * @return  \c true if validation is successful; \c false otherwise
     */
    bool visit(const TypeConstraint &constraint) override
    {
        // Check named types
        {
            // ValidateNamedTypes functor assumes target is invalid
            bool validated = false;
            constraint.applyToNamedTypes(ValidateNamedTypes(m_target, false, true, m_strictTypes, &validated));
            if (validated) {
                return true;
            }
        }

        // Check schema-based types
        {
            unsigned int numValidated = 0;
            constraint.applyToSchemaTypes(
                    ValidateSubschemas(m_target, m_path, false, true, *this, nullptr, &numValidated, nullptr));
            if (numValidated > 0) {
                return true;
            } else if (m_results) {
                m_results->pushError(m_path, "Value type not permitted by 'type' constraint.");
            }
        }

        return false;
    }

    /**
     * @brief   Validate the uniqueItems constraint represented by a
     *          UniqueItems object.
     *
     * A uniqueItems constraint requires that each of the values in an array
     * are unique. Comparison is performed recursively.
     *
     * @param   constraint  Constraint that the target must validate against
     *
     * @return  true if validation succeeds, false otherwise
     */
    bool visit(const UniqueItemsConstraint &) override
    {
        if ((m_strictTypes && !m_target.isArray()) || !m_target.maybeArray()) {
            return true;
        }

        size_t array_size = m_target.getArraySize();

        // Empty arrays are always valid
        if (array_size == 0) {
            return true;
        }

        bool validated = true;

        const typename AdapterType::Array targetArray = m_target.asArray();
        const typename AdapterType::Array::const_iterator end = targetArray.end();

        typename AdapterType::Array::const_iterator outerItr = targetArray.begin();
        for (unsigned int outerIndex = 0; outerIndex < array_size - 1 /*outerItr != secondLast*/; ++outerItr) {
            unsigned int innerIndex = outerIndex + 1;
            typename AdapterType::Array::const_iterator innerItr(outerItr);
            for (++innerItr; innerItr != end; ++innerItr) {
                if (outerItr->equalTo(*innerItr, true)) {
                    if (!m_results) {
                        return false;
                    }
                    m_results->pushError(m_path, "Elements at indexes #" + std::to_string(outerIndex)
                        + " and #" + std::to_string(innerIndex) + " violate uniqueness constraint.");
                    validated = false;
                }
                ++innerIndex;
            }
            ++outerIndex;
        }

        return validated;
    }

private:

    /**
     * @brief  Functor to compare a node with a collection of values
     */
    struct ValidateEquality
    {
        ValidateEquality(
                const AdapterType &target,
                const ValidationResults::Path &path,
                bool continueOnSuccess,
                bool continueOnFailure,
                bool strictTypes,
                ValidationResults *results,
                unsigned int *numValidated)
          : m_target(target),
            m_path(path),
            m_continueOnSuccess(continueOnSuccess),
            m_continueOnFailure(continueOnFailure),
            m_strictTypes(strictTypes),
            m_results(results),
            m_numValidated(numValidated) { }

        template<typename OtherValue>
        bool operator()(const OtherValue &value) const
        {
            if (value.equalTo(m_target, m_strictTypes)) {
                if (m_numValidated) {
                    (*m_numValidated)++;
                }

                return m_continueOnSuccess;
            }

            if (m_results) {
                m_results->pushError(m_path, "Target value and comparison value are not equal");
            }

            return m_continueOnFailure;
        }

    private:
        const AdapterType &m_target;
        const ValidationResults::Path &m_path;
        bool m_continueOnSuccess;
        bool m_continueOnFailure;
        bool m_strictTypes;
        ValidationResults * const m_results;
        unsigned int * const m_numValidated;
    };

    /**
     * @brief  Functor to validate the presence of a set of properties
     */
    struct ValidateProperties
    {
        ValidateProperties(
                const typename AdapterType::Object &object,
                const ValidationResults::Path &path,
                bool continueOnSuccess,
                bool continueOnFailure,
                ValidationResults *results,
                bool *validated)
          : m_object(object),
            m_path(path),
            m_continueOnSuccess(continueOnSuccess),
            m_continueOnFailure(continueOnFailure),
            m_results(results),
            m_validated(validated) { }

        template<typename StringType>
        bool operator()(const StringType &property) const
        {
            if (m_object.find(property.c_str()) == m_object.end()) {
                if (m_validated) {
                    *m_validated = false;
                }

                if (m_results) {
                    m_results->pushError(m_path, "Missing required property '" +
                            std::string(property.c_str()) + "'.");
                }

                return m_continueOnFailure;
            }

            return m_continueOnSuccess;
        }

    private:
        const typename AdapterType::Object &m_object;
        const ValidationResults::Path &m_path;
        bool m_continueOnSuccess;
        bool m_continueOnFailure;
        ValidationResults * const m_results;
        bool * const m_validated;
    };

    /**
     * @brief  Functor to validate property-based dependencies
     */
    struct ValidatePropertyDependencies
    {
        ValidatePropertyDependencies(
                const typename AdapterType::Object &object,
                const ValidationResults::Path &path,
                ValidationResults *results,
                bool *validated)
          : m_object(object),
            m_path(path),
            m_results(results),
            m_validated(validated) { }

        template<typename StringType, typename ContainerType>
        bool operator()(const StringType &propertyName, const ContainerType &dependencyNames) const
        {
            const std::string propertyNameKey(propertyName.c_str());
            if (m_object.find(propertyNameKey) == m_object.end()) {
                return true;
            }

            typedef typename ContainerType::value_type ValueType;
            for (const ValueType &dependencyName : dependencyNames) {
                const std::string dependencyNameKey(dependencyName.c_str());
                if (m_object.find(dependencyNameKey) == m_object.end()) {
                    if (m_validated) {
                        *m_validated = false;
                    }
                    if (m_results) {
                        m_results->pushError(m_path, "Missing dependency '" + dependencyNameKey + "'.");
                    } else {
                        return false;
                    }
                }
            }

            return true;
        }

    private:
        const typename AdapterType::Object &m_object;
        const ValidationResults::Path &m_path;
        ValidationResults * const m_results;
        bool * const m_validated;
    };

    /**
     * @brief  Functor to validate against sub-schemas in 'items' constraint
     */
    struct ValidateItems
    {
        ValidateItems(
                const typename AdapterType::Array &arr,
                const ValidationResults::Path &path,
                bool continueOnSuccess,
                bool continueOnFailure,
                bool strictTypes,
                bool strictDateTime,
                ValidationResults *results,
                unsigned int *numValidated,
                bool *validated,
                std::unordered_map<std::string, RegexEngine>& regexesCache)
          : m_arr(arr),
            m_path(path),
            m_continueOnSuccess(continueOnSuccess),
            m_continueOnFailure(continueOnFailure),
            m_strictTypes(strictTypes),
            m_strictDateTime(strictDateTime),
            m_results(results),
            m_numValidated(numValidated),
            m_validated(validated),
            m_regexesCache(regexesCache) { }

        bool operator()(unsigned int index, const Subschema *subschema) const
        {
            // Check that there are more elements to validate
            if (index >= m_arr.size()) {
                return false;
            }

            // Update path
            ValidationResults::Path newPath = m_path;
            newPath.push_back({
                ValidationResults::kArray,
                std::to_string(index)
            });

            // Find array item
            typename AdapterType::Array::const_iterator itr = m_arr.begin();
            itr.advance(index);

            // Validate current array item
<<<<<<< HEAD
            ValidationVisitor validator(*itr, newContext, m_strictTypes, m_strictDateTime, m_results, m_regexesCache);
=======
            ValidationVisitor validator(*itr, newPath, m_strictTypes, m_strictDateTime, m_results, m_regexesCache);
>>>>>>> ac81f98c
            if (validator.validateSchema(*subschema)) {
                if (m_numValidated) {
                    (*m_numValidated)++;
                }

                return m_continueOnSuccess;
            }

            if (m_validated) {
                *m_validated = false;
            }

            if (m_results) {
                m_results->pushError(newPath, "Failed to validate item #" + std::to_string(index) +
                    " against corresponding item schema.");
            }

            return m_continueOnFailure;
        }

    private:
        const typename AdapterType::Array &m_arr;
        const ValidationResults::Path &m_path;
        bool m_continueOnSuccess;
        bool m_continueOnFailure;
        bool m_strictTypes;
        bool m_strictDateTime;
        ValidationResults * const m_results;
        unsigned int * const m_numValidated;
        bool * const m_validated;
        std::unordered_map<std::string, RegexEngine>& m_regexesCache;
    };

    /**
     * @brief  Functor to validate value against named JSON types
     */
    struct ValidateNamedTypes
    {
        ValidateNamedTypes(
                const AdapterType &target,
                bool continueOnSuccess,
                bool continueOnFailure,
                bool strictTypes,
                bool *validated)
          : m_target(target),
            m_continueOnSuccess(continueOnSuccess),
            m_continueOnFailure(continueOnFailure),
            m_strictTypes(strictTypes),
            m_validated(validated) { }

        bool operator()(constraints::TypeConstraint::JsonType jsonType) const
        {
            typedef constraints::TypeConstraint TypeConstraint;

            bool valid = false;

            switch (jsonType) {
            case TypeConstraint::kAny:
                valid = true;
                break;
            case TypeConstraint::kArray:
                valid = m_target.isArray();
                break;
            case TypeConstraint::kBoolean:
                valid = m_target.isBool() || (!m_strictTypes && m_target.maybeBool());
                break;
            case TypeConstraint::kInteger:
                valid = m_target.isInteger() || (!m_strictTypes && m_target.maybeInteger());
                break;
            case TypeConstraint::kNull:
                valid = m_target.isNull() || (!m_strictTypes && m_target.maybeNull());
                break;
            case TypeConstraint::kNumber:
                valid = m_target.isNumber() || (!m_strictTypes && m_target.maybeDouble());
                break;
            case TypeConstraint::kObject:
                valid = m_target.isObject();
                break;
            case TypeConstraint::kString:
                valid = m_target.isString();
                break;
            default:
                break;
            }

            if (valid && m_validated) {
                *m_validated = true;
            }

            return (valid && m_continueOnSuccess) || m_continueOnFailure;
        }

    private:
        const AdapterType m_target;
        const bool m_continueOnSuccess;
        const bool m_continueOnFailure;
        const bool m_strictTypes;
        bool * const m_validated;
    };

    /**
     * @brief  Functor to validate object properties against sub-schemas
     *         defined by a 'patternProperties' constraint
     */
    struct ValidatePatternPropertySubschemas
    {
        ValidatePatternPropertySubschemas(
                const typename AdapterType::Object &object,
                const ValidationResults::Path &path,
                bool continueOnSuccess,
                bool continueOnFailure,
                bool continueIfUnmatched,
                bool strictTypes,
                bool strictDateTime,
                ValidationResults *results,
                std::set<std::string> *propertiesMatched,
                bool *validated,
                std::unordered_map<std::string, RegexEngine>& regexesCache)
          : m_object(object),
            m_path(path),
            m_continueOnSuccess(continueOnSuccess),
            m_continueOnFailure(continueOnFailure),
            m_continueIfUnmatched(continueIfUnmatched),
            m_strictTypes(strictTypes),
            m_strictDateTime(strictDateTime),
            m_results(results),
            m_propertiesMatched(propertiesMatched),
            m_validated(validated),
            m_regexesCache(regexesCache) { }

        template<typename StringType>
        bool operator()(const StringType &patternProperty, const Subschema *subschema) const
        {
            const std::string patternPropertyStr(patternProperty.c_str());

            // It would be nice to store pre-allocated regex objects in the
            // PropertiesConstraint. does internal::regex currently support
            // custom allocators? Anyway, this isn't an issue here, because Valijson's
            // JSON Scheme validator does not yet support custom allocators.
            auto it = m_regexesCache.find(patternPropertyStr);
            if (it == m_regexesCache.end()) {
                it = m_regexesCache.emplace(patternPropertyStr, RegexEngine(patternPropertyStr)).first;
            }

            bool matchFound = false;

            // Recursively validate all matching properties
            typedef const typename AdapterType::ObjectMember ObjectMember;
            for (const ObjectMember m : m_object) {
                if (RegexEngine::search(m.first, it->second)) {
                    matchFound = true;
                    if (m_propertiesMatched) {
                        m_propertiesMatched->insert(m.first);
                    }

                    // Update path
                    ValidationResults::Path newPath = m_path;
                    newPath.push_back({
                        ValidationResults::kObject,
                        m.first
                    });

                    // Recursively validate property's value
<<<<<<< HEAD
                    ValidationVisitor validator(m.second, newContext, m_strictTypes, m_strictDateTime, m_results, m_regexesCache);
=======
                    ValidationVisitor validator(m.second, newPath, m_strictTypes, m_strictDateTime, m_results, m_regexesCache);
>>>>>>> ac81f98c
                    if (validator.validateSchema(*subschema)) {
                        continue;
                    }

                    if (m_results) {
                        m_results->pushError(m_path, "Failed to validate against schema associated with pattern '" +
                                patternPropertyStr + "'.");
                    }

                    if (m_validated) {
                        *m_validated = false;
                    }

                    if (!m_continueOnFailure) {
                        return false;
                    }
                }
            }

            // Allow iteration to terminate if there was not at least one match
            if (!matchFound && !m_continueIfUnmatched) {
                return false;
            }

            return m_continueOnSuccess;
        }

    private:
        const typename AdapterType::Object &m_object;
        const ValidationResults::Path &m_path;
        const bool m_continueOnSuccess;
        const bool m_continueOnFailure;
        const bool m_continueIfUnmatched;
        const bool m_strictTypes;
        const bool m_strictDateTime;
        ValidationResults * const m_results;
        std::set<std::string> * const m_propertiesMatched;
        bool * const m_validated;
        std::unordered_map<std::string, RegexEngine>& m_regexesCache;
    };

    /**
     * @brief  Functor to validate object properties against sub-schemas defined
     *         by a 'properties' constraint
     */
    struct ValidatePropertySubschemas
    {
        ValidatePropertySubschemas(
                const typename AdapterType::Object &object,
                const ValidationResults::Path &path,
                bool continueOnSuccess,
                bool continueOnFailure,
                bool continueIfUnmatched,
                bool strictTypes,
                bool strictDateTime,
                ValidationResults *results,
                std::set<std::string> *propertiesMatched,
                bool *validated,
                std::unordered_map<std::string, RegexEngine>& regexesCache)
          : m_object(object),
            m_path(path),
            m_continueOnSuccess(continueOnSuccess),
            m_continueOnFailure(continueOnFailure),
            m_continueIfUnmatched(continueIfUnmatched),
            m_strictTypes(strictTypes),
            m_strictDateTime(strictDateTime),
            m_results(results),
            m_propertiesMatched(propertiesMatched),
            m_validated(validated),
            m_regexesCache(regexesCache) { }

        template<typename StringType>
        bool operator()(const StringType &propertyName, const Subschema *subschema) const
        {
            const std::string propertyNameKey(propertyName.c_str());
            const typename AdapterType::Object::const_iterator itr = m_object.find(propertyNameKey);
            if (itr == m_object.end()) {
                return m_continueIfUnmatched;
            }

            if (m_propertiesMatched) {
                m_propertiesMatched->insert(propertyNameKey);
            }

            // Update path
            ValidationResults::Path newPath = m_path;
            newPath.push_back({
                ValidationResults::kObject,
                propertyNameKey
            });

            // Recursively validate property's value
<<<<<<< HEAD
            ValidationVisitor validator(itr->second, newContext, m_strictTypes, m_strictDateTime, m_results, m_regexesCache);
=======
            ValidationVisitor validator(itr->second, newPath, m_strictTypes, m_strictDateTime, m_results, m_regexesCache);
>>>>>>> ac81f98c
            if (validator.validateSchema(*subschema)) {
                return m_continueOnSuccess;
            }

            if (m_results) {
                m_results->pushError(m_path, "Failed to validate against schema associated with property name '" +
                        propertyNameKey + "'.");
            }

            if (m_validated) {
                *m_validated = false;
            }

            return m_continueOnFailure;
        }

    private:
        const typename AdapterType::Object &m_object;
        const ValidationResults::Path &m_path;
        const bool m_continueOnSuccess;
        const bool m_continueOnFailure;
        const bool m_continueIfUnmatched;
        const bool m_strictTypes;
        const bool m_strictDateTime;
        ValidationResults * const m_results;
        std::set<std::string> * const m_propertiesMatched;
        bool * const m_validated;
        std::unordered_map<std::string, RegexEngine>& m_regexesCache;
    };

    /**
     * @brief  Functor to validate schema-based dependencies
     */
    struct ValidateSchemaDependencies
    {
        ValidateSchemaDependencies(
                const typename AdapterType::Object &object,
                const ValidationResults::Path &path,
                ValidationVisitor &validationVisitor,
                ValidationResults *results,
                bool *validated)
          : m_object(object),
            m_path(path),
            m_validationVisitor(validationVisitor),
            m_results(results),
            m_validated(validated) { }

        template<typename StringType>
        bool operator()(const StringType &propertyName, const Subschema *schemaDependency) const
        {
            const std::string propertyNameKey(propertyName.c_str());
            if (m_object.find(propertyNameKey) == m_object.end()) {
                return true;
            }

            if (!m_validationVisitor.validateSchema(*schemaDependency)) {
                if (m_validated) {
                    *m_validated = false;
                }
                if (m_results) {
                    m_results->pushError(m_path, "Failed to validate against dependent schema.");
                } else {
                    return false;
                }
            }

            return true;
        }

    private:
        const typename AdapterType::Object &m_object;
        const ValidationResults::Path &m_path;
        ValidationVisitor &m_validationVisitor;
        ValidationResults * const m_results;
        bool * const m_validated;
    };

    /**
     * @brief  Functor that can be used to validate one or more subschemas
     *
     * This functor is designed to be applied to collections of subschemas
     * contained within 'allOf', 'anyOf' and 'oneOf' constraints.
     *
     * The return value depends on whether a given schema validates, with the
     * actual return value for a given case being decided at construction time.
     * The return value is used by the 'applyToSubschemas' functions in the
     * AllOfConstraint, AnyOfConstraint and OneOfConstraint classes to decide
     * whether to terminate early.
     *
     * The functor uses output parameters (provided at construction) to update
     * validation state that may be needed by the caller.
     */
    struct ValidateSubschemas
    {
        ValidateSubschemas(
                const AdapterType &adapter,
                const ValidationResults::Path &path,
                bool continueOnSuccess,
                bool continueOnFailure,
                ValidationVisitor &validationVisitor,
                ValidationResults *results,
                unsigned int *numValidated,
                bool *validated)
          : m_adapter(adapter),
            m_path(path),
            m_continueOnSuccess(continueOnSuccess),
            m_continueOnFailure(continueOnFailure),
            m_validationVisitor(validationVisitor),
            m_results(results),
            m_numValidated(numValidated),
            m_validated(validated) { }

        bool operator()(unsigned int index, const Subschema *subschema) const
        {
            if (m_validationVisitor.validateSchema(*subschema)) {
                if (m_numValidated) {
                    (*m_numValidated)++;
                }

                return m_continueOnSuccess;
            }

            if (m_validated) {
                *m_validated = false;
            }

            if (m_results) {
                m_results->pushError(m_path,
                        "Failed to validate against child schema #" + std::to_string(index) + ".");
            }

            return m_continueOnFailure;
        }

    private:
        const AdapterType &m_adapter;
        const ValidationResults::Path &m_path;
        bool m_continueOnSuccess;
        bool m_continueOnFailure;
        ValidationVisitor &m_validationVisitor;
        ValidationResults * const m_results;
        unsigned int * const m_numValidated;
        bool * const m_validated;
    };

    /**
     * @brief  Callback function that passes a visitor to a constraint.
     *
     * @param  constraint  Reference to constraint to be visited
     * @param  visitor     Reference to visitor to be applied
     *
     * @return  true if the visitor returns successfully, false otherwise.
     */
    static bool validationCallback(const constraints::Constraint &constraint, ValidationVisitor<AdapterType, RegexEngine> &visitor)
    {
        return constraint.accept(visitor);
    }

    /**
     * @brief    Helper function to validate if day is valid for given month
     *
     * @param    month   Month, 1-12
     * @param    day     Day, 1-31
     *
     * @return   \c true if day is valid for given month, \c false otherwise.
     */
    bool validate_date_range(int month, int day)
    {
        if (month == 2) {
            if (day < 0 || day > 29) {
                if (m_results) {
                    m_results->pushError(m_path, "String should be a valid date-time");
                }
                return false;
            }
        } else {
            int limit = 31;
            if (month <= 7) {
                if (month % 2 == 0) {
                    limit = 30;
                }
            } else {
                if (month % 2 != 0) {
                    limit = 30;
                }
            }
            if (day < 0 || day > limit) {
                if (m_results) {
                    m_results->pushError(m_path, "String should be a valid date-time");
                }
                return false;
            }

        }
        return true;
    }

    /// The JSON value being validated
    AdapterType m_target;

    /// Vector of strings describing the current object path
    ValidationResults::Path m_path;

    /// Optional pointer to a ValidationResults object to be populated
    ValidationResults *m_results;

    /// Option to use strict type comparison
    bool m_strictTypes;

    /// Option to parse date/time values strictly, according to RFC-3999
    bool m_strictDateTime;

    /// Cached regex objects for pattern constraint
    std::unordered_map<std::string, RegexEngine>& m_regexesCache;
};

}  // namespace valijson

#ifdef _MSC_VER
#pragma warning( pop )
#endif
#pragma once


namespace valijson {

class Schema;
class ValidationResults;


/**
 * @brief   Class that provides validation functionality.
 *
 * @tparam  RegexEngine regular expression engine used for pattern constraint validation.

 */
template <typename RegexEngine>
class ValidatorT
{
public:
    enum TypeCheckingMode
    {
        kStrongTypes,
        kWeakTypes
    };

    enum DateTimeMode
    {
        kStrictDateTime,
        kPermissiveDateTime
    };

    /**
     * @brief  Construct a Validator that uses strong type checking by default
     */
    ValidatorT()
      : strictTypes(true)
      , strictDateTime(true)
    { }

    /**
     * @brief  Construct a Validator using a specific type checking mode
     *
     * @param  typeCheckingMode  choice of strong or weak type checking
     */
    ValidatorT(TypeCheckingMode typeCheckingMode, DateTimeMode dateTimeMode = kStrictDateTime)
      : strictTypes(typeCheckingMode == kStrongTypes)
      , strictDateTime(dateTimeMode == kStrictDateTime)
    { }

    /**
     * @brief  Validate a JSON document and optionally return the results.
     *
     * When a ValidationResults object is provided via the \c results parameter,
     * validation will be performed against each constraint defined by the
     * schema, even if validation fails for some or all constraints.
     *
     * If a pointer to a ValidationResults instance is not provided, validation
     * will only continue for as long as the constraints are validated
     * successfully.
     *
     * @param  schema   The schema to validate against
     * @param  target   A rapidjson::Value to be validated
     *
     * @param  results  An optional pointer to a ValidationResults instance that
     *                  will be used to report validation errors
     *
     * @returns  true if validation succeeds, false otherwise
     */
    template<typename AdapterType>
    bool validate(const Subschema &schema, const AdapterType &target,
            ValidationResults *results)
    {
        // Construct a ValidationVisitor to perform validation at the root level
        ValidationVisitor<AdapterType, RegexEngine> v(
                target,
<<<<<<< HEAD
                std::vector<std::string>(1, "<root>"),
=======
                ValidationResults::Path(),
>>>>>>> ac81f98c
                strictTypes,
                strictDateTime,
                results,
                regexesCache);

        return v.validateSchema(schema);
    }

private:

    /// Flag indicating that strict type comparisons should be used
    bool strictTypes;

    /// Parse date/time values strictly, according to RFC-3999
    bool strictDateTime;

    /// Cached regex objects for pattern constraint. Key - pattern.
    std::unordered_map<std::string, RegexEngine> regexesCache;
<<<<<<< HEAD
};

/**
 * @brief   Struct that provides a default Regular Expression Engine using std::regex
 */
struct DefaultRegexEngine
{
    DefaultRegexEngine(const std::string& pattern)
      : regex(pattern) { }

    static bool search(const std::string& s, const DefaultRegexEngine& r)
    {
        return internal::regex_search(s, r.regex);
    }

private:
    internal::regex regex;
};

=======
};

/**
 * @brief   Struct that provides a default Regular Expression Engine using std::regex
 */
struct DefaultRegexEngine
{
    DefaultRegexEngine(const std::string& pattern)
      : regex(pattern) { }

    static bool search(const std::string& s, const DefaultRegexEngine& r)
    {
        return internal::regex_search(s, r.regex);
    }

private:
    internal::regex regex;
};

>>>>>>> ac81f98c
using Validator = ValidatorT<DefaultRegexEngine>;

}  // namespace valijson
/**
 * @file
 *
 * @brief   Adapter implementation for the nlohmann json parser library.
 *
 * Include this file in your program to enable support for nlohmann json.
 *
 * This file defines the following classes (not in this order):
 *  - NlohmannJsonAdapter
 *  - NlohmannJsonArray
 *  - NlohmannJsonValueIterator
 *  - NlohmannJsonFrozenValue
 *  - NlohmannJsonObject
 *  - NlohmannJsonObjectMember
 *  - NlohmannJsonObjectMemberIterator
 *  - NlohmannJsonValue
 *
 * Due to the dependencies that exist between these classes, the ordering of
 * class declarations and definitions may be a bit confusing. The best place to
 * start is NlohmannJsonAdapter. This class definition is actually very small,
 * since most of the functionality is inherited from the BasicAdapter class.
 * Most of the classes in this file are provided as template arguments to the
 * inherited BasicAdapter class.
 */

#pragma once

#include <optional>
#include <string>
#include <nlohmann/json.hpp>

#include <utility>

namespace valijson {
namespace adapters {

class NlohmannJsonAdapter;

typedef std::pair<std::string, NlohmannJsonAdapter> NlohmannJsonObjectMember;

/**
 * @brief   Class for iterating over values held in a JSON array.
 *
 * This class provides a JSON array iterator that dereferences as an instance of
 * NlohmannJsonAdapter representing a value stored in the array. It has been
 * implemented using the boost iterator_facade template.
 *
 * @see NlohmannJsonArray
 */
template <class ValueType>
class NlohmannJsonArrayValueIterator
{
  public:
    using iterator_category = std::bidirectional_iterator_tag;
    using value_type = ValueType;
    using difference_type = ValueType;
    using pointer = ValueType *;
    using reference = ValueType &;

    /**
     * @brief   Construct a new NlohmannJsonArrayValueIterator using an existing
     *          NlohmannJson iterator.
     *
     * @param   itr  NlohmannJson iterator to store
     */
    NlohmannJsonArrayValueIterator(const nlohmann::json::const_iterator &itr)
        : m_itr(itr)
    {
    }

    /// Returns a NlohmannJsonAdapter that contains the value of the current
    /// element.
    ValueType operator*() const
    {
        return ValueType(*m_itr);
    }

    DerefProxy<ValueType> operator->() const
    {
        return DerefProxy<ValueType>(**this);
    }

    /**
     * @brief   Compare this iterator against another iterator.
     *
     * Note that this directly compares the iterators, not the underlying
     * values, and assumes that two identical iterators will point to the same
     * underlying object.
     *
     * @param   other  iterator to compare against
     *
     * @returns true   if the iterators are equal, false otherwise.
     */
    bool operator==(const NlohmannJsonArrayValueIterator &other) const
    {
        return m_itr == other.m_itr;
    }

    bool operator!=(const NlohmannJsonArrayValueIterator &other) const
    {
        return !(m_itr == other.m_itr);
    }

    const NlohmannJsonArrayValueIterator &operator++()
    {
        m_itr++;

        return *this;
    }

    NlohmannJsonArrayValueIterator operator++(int)
    {
        NlohmannJsonArrayValueIterator iterator_pre(m_itr);
        ++(*this);
        return iterator_pre;
    }

    const NlohmannJsonArrayValueIterator &operator--()
    {
        m_itr--;

        return *this;
    }

    void advance(std::ptrdiff_t n)
    {
        m_itr += n;
    }

  private:
    nlohmann::json::const_iterator m_itr;
};


/**
 * @brief   Class for iterating over the members belonging to a JSON object.
 *
 * This class provides a JSON object iterator that dereferences as an instance
 * of NlohmannJsonObjectMember representing one of the members of the object. It
 * has been implemented using the boost iterator_facade template.
 *
 * @see NlohmannJsonObject
 * @see NlohmannJsonObjectMember
 */
template <class ValueType> class NlohmannJsonObjectMemberIterator
{
  public:
    using iterator_category = std::bidirectional_iterator_tag;
    using value_type = ValueType;
    using difference_type = ValueType;
    using pointer = ValueType *;
    using reference = ValueType &;

    /**
     * @brief   Construct an iterator from a NlohmannJson iterator.
     *
     * @param   itr  NlohmannJson iterator to store
     */
    NlohmannJsonObjectMemberIterator(const nlohmann::json::const_iterator &itr)
        : m_itr(itr)
    {
    }

    /**
     * @brief   Returns a NlohmannJsonObjectMember that contains the key and
     * value belonging to the object member identified by the iterator.
     */
    ValueType operator*() const
    {
        return ValueType(m_itr.key(), m_itr.value());
    }

    DerefProxy<ValueType> operator->() const
    {
        return DerefProxy<ValueType>(**this);
    }

    /**
     * @brief   Compare this iterator with another iterator.
     *
     * Note that this directly compares the iterators, not the underlying
     * values, and assumes that two identical iterators will point to the same
     * underlying object.
     *
     * @param   other  Iterator to compare with
     *
     * @returns true if the underlying iterators are equal, false otherwise
     */
    bool operator==(const NlohmannJsonObjectMemberIterator &other) const
    {
        return m_itr == other.m_itr;
    }

    bool operator!=(const NlohmannJsonObjectMemberIterator &other) const
    {
        return !(m_itr == other.m_itr);
    }

    const NlohmannJsonObjectMemberIterator &operator++()
    {
        m_itr++;

        return *this;
    }

    NlohmannJsonObjectMemberIterator operator++(int)
    {
        NlohmannJsonObjectMemberIterator iterator_pre(m_itr);
        ++(*this);
        return iterator_pre;
    }

    const NlohmannJsonObjectMemberIterator &operator--()
    {
        m_itr--;

        return *this;
    }

  private:
    /// Internal copy of the original NlohmannJson iterator
    nlohmann::json::const_iterator m_itr;
};


/**
 * @brief  Light weight wrapper for a NlohmannJson array value.
 *
 * This class is light weight wrapper for a NlohmannJson array. It provides a
 * minimum set of container functions and typedefs that allow it to be used as
 * an iterable container.
 *
 * An instance of this class contains a single reference to the underlying
 * NlohmannJson value, assumed to be an array, so there is very little overhead
 * associated with copy construction and passing by value.
 */
template <class ValueType>
class NlohmannJsonArray
{
public:

    typedef NlohmannJsonArrayValueIterator<ValueType> const_iterator;
    typedef NlohmannJsonArrayValueIterator<ValueType> iterator;

    /// Construct a NlohmannJsonArray referencing an empty array.
    NlohmannJsonArray()
      : m_value(emptyArray()) { }

    /**
     * @brief   Construct a NlohmannJsonArray referencing a specific NlohmannJson
     *          value.
     *
     * @param   value   reference to a NlohmannJson value
     *
     * Note that this constructor will throw an exception if the value is not
     * an array.
     */
    NlohmannJsonArray(const nlohmann::json &value)
      : m_value(value)
    {
        if (!value.is_array()) {
            throwRuntimeError("Value is not an array.");
        }
    }

    /**
     * @brief   Return an iterator for the first element of the array.
     *
     * The iterator return by this function is effectively the iterator
     * returned by the underlying NlohmannJson implementation.
     */
    NlohmannJsonArrayValueIterator<ValueType> begin() const {
      return m_value.begin();
    }


    /**
     * @brief   Return an iterator for one-past the last element of the array.
     *
     * The iterator return by this function is effectively the iterator
     * returned by the underlying NlohmannJson implementation.
     */
    NlohmannJsonArrayValueIterator<ValueType> end() const {
      return m_value.end();
    }

    /// Return the number of elements in the array
    size_t size() const
    {
        return m_value.size();
    }

private:

    /**
     * @brief   Return a reference to a NlohmannJson value that is an empty array.
     *
     * Note that the value returned by this function is a singleton.
     */
    static const nlohmann::json & emptyArray()
    {
        static const nlohmann::json array = nlohmann::json::array();
        return array;
    }

    /// Reference to the contained value
    const nlohmann::json &m_value;
};

/**
 * @brief  Light weight wrapper for a NlohmannJson object.
 *
 * This class is light weight wrapper for a NlohmannJson object. It provides a
 * minimum set of container functions and typedefs that allow it to be used as
 * an iterable container.
 *
 * An instance of this class contains a single reference to the underlying
 * NlohmannJson value, assumed to be an object, so there is very little overhead
 * associated with copy construction and passing by value.
 */
class NlohmannJsonObject
{
public:

    typedef NlohmannJsonObjectMemberIterator<NlohmannJsonObjectMember> const_iterator;
    typedef NlohmannJsonObjectMemberIterator<NlohmannJsonObjectMember> iterator;

    /// Construct a NlohmannJsonObject referencing an empty object singleton.
    NlohmannJsonObject()
      : m_value(emptyObject()) { }

    /**
     * @brief   Construct a NlohmannJsonObject referencing a specific NlohmannJson
     *          value.
     *
     * @param   value  reference to a NlohmannJson value
     *
     * Note that this constructor will throw an exception if the value is not
     * an object.
     */
    NlohmannJsonObject(const nlohmann::json &value)
      : m_value(value)
    {
        if (!value.is_object()) {
            throwRuntimeError("Value is not an object.");
        }
    }

    /**
     * @brief   Return an iterator for this first object member
     *
     * The iterator return by this function is effectively a wrapper around
     * the iterator value returned by the underlying NlohmannJson implementation.
     */
    NlohmannJsonObjectMemberIterator<NlohmannJsonObjectMember> begin() const;

    /**
     * @brief   Return an iterator for an invalid object member that indicates
     *          the end of the collection.
     *
     * The iterator return by this function is effectively a wrapper around
     * the iterator value returned by the underlying NlohmannJson implementation.
     */
    NlohmannJsonObjectMemberIterator<NlohmannJsonObjectMember> end() const;

    /**
     * @brief   Return an iterator for the object member with the specified
     *          property name.
     *
     * If an object member with the specified name does not exist, the iterator
     * returned will be the same as the iterator returned by the end() function.
     *
     * @param   propertyName  property name to search for
     */
    NlohmannJsonObjectMemberIterator<NlohmannJsonObjectMember>
    find(const std::string &propertyName) const;

    /// Returns the number of members belonging to this object.
    size_t size() const
    {
        return m_value.size();
    }

private:

    /**
     * @brief   Return a reference to a NlohmannJson value that is empty object.
     *
     * Note that the value returned by this function is a singleton.
     */
    static const nlohmann::json & emptyObject()
    {
        static const nlohmann::json object = nlohmann::json::object();
        return object;
    }

    /// Reference to the contained object
    const nlohmann::json &m_value;
};


/**
 * @brief   Stores an independent copy of a NlohmannJson value.
 *
 * This class allows a NlohmannJson value to be stored independent of its original
 * document. NlohmannJson makes this easy to do, as it does not perform any
 * custom memory management.
 *
 * @see FrozenValue
 */
class NlohmannJsonFrozenValue: public FrozenValue
{
public:

    /**
     * @brief  Make a copy of a NlohmannJson value
     *
     * @param  source  the NlohmannJson value to be copied
     */
    explicit NlohmannJsonFrozenValue(nlohmann::json source)
      : m_value(std::move(source)) { }

    FrozenValue * clone() const override
    {
        return new NlohmannJsonFrozenValue(m_value);
    }

    bool equalTo(const Adapter &other, bool strict) const override;

private:

    /// Stored NlohmannJson value
    nlohmann::json m_value;
};


/**
 * @brief   Light weight wrapper for a NlohmannJson value.
 *
 * This class is passed as an argument to the BasicAdapter template class,
 * and is used to provide access to a NlohmannJson value. This class is responsible
 * for the mechanics of actually reading a NlohmannJson value, whereas the
 * BasicAdapter class is responsible for the semantics of type comparisons
 * and conversions.
 *
 * The functions that need to be provided by this class are defined implicitly
 * by the implementation of the BasicAdapter template class.
 *
 * @see BasicAdapter
 */
template<class ValueType>
class NlohmannJsonValue
{
public:

    /// Construct a wrapper for the empty object singleton
    NlohmannJsonValue()
      : m_value(emptyObject()) { }

    /// Construct a wrapper for a specific NlohmannJson value
    NlohmannJsonValue(const nlohmann::json &value)
      : m_value(value) { }

    /**
     * @brief   Create a new NlohmannJsonFrozenValue instance that contains the
     *          value referenced by this NlohmannJsonValue instance.
     *
     * @returns pointer to a new NlohmannJsonFrozenValue instance, belonging to the
     *          caller.
     */
    FrozenValue * freeze() const
    {
        return new NlohmannJsonFrozenValue(m_value);
    }

    /**
     * @brief   Optionally return a NlohmannJsonArray instance.
     *
     * If the referenced NlohmannJson value is an array, this function will return
     * a std::optional containing a NlohmannJsonArray instance referencing the
     * array.
     *
     * Otherwise it will return an empty optional.
     */
    std::optional<NlohmannJsonArray<ValueType>> getArrayOptional() const
    {
        if (m_value.is_array()) {
            return std::make_optional(NlohmannJsonArray<ValueType>(m_value));
        }

        return {};
    }

    /**
     * @brief   Retrieve the number of elements in the array
     *
     * If the referenced NlohmannJson value is an array, this function will
     * retrieve the number of elements in the array and store it in the output
     * variable provided.
     *
     * @param   result  reference to size_t to set with result
     *
     * @returns true if the number of elements was retrieved, false otherwise.
     */
    bool getArraySize(size_t &result) const
    {
        if (m_value.is_array()) {
            result = m_value.size();
            return true;
        }

        return false;
    }

    bool getBool(bool &result) const
    {
        if (m_value.is_boolean()) {
            result = m_value.get<bool>();
            return true;
        }

        return false;
    }

    bool getDouble(double &result) const
    {
        if (m_value.is_number_float()) {
            result = m_value.get<double>();
            return true;
        }

        return false;
    }

    bool getInteger(int64_t &result) const
    {
        if(m_value.is_number_integer()) {
            result = m_value.get<int64_t>();
            return true;
        }
        return false;
    }

    /**
     * @brief   Optionally return a NlohmannJsonObject instance.
     *
     * If the referenced NlohmannJson value is an object, this function will return a
     * std::optional containing a NlohmannJsonObject instance referencing the
     * object.
     *
     * Otherwise it will return an empty optional.
     */
    std::optional<NlohmannJsonObject> getObjectOptional() const;

    /**
     * @brief   Retrieve the number of members in the object
     *
     * If the referenced NlohmannJson value is an object, this function will
     * retrieve the number of members in the object and store it in the output
     * variable provided.
     *
     * @param   result  reference to size_t to set with result
     *
     * @returns true if the number of members was retrieved, false otherwise.
     */
    bool getObjectSize(size_t &result) const
    {
        if (m_value.is_object()) {
            result = m_value.size();
            return true;
        }

        return false;
    }

    bool getString(std::string &result) const
    {
        if (m_value.is_string()) {
            result = m_value.get<std::string>();
            return true;
        }

        return false;
    }

    static bool hasStrictTypes()
    {
        return true;
    }

    bool isArray() const
    {
        return m_value.is_array();
    }

    bool isBool() const
    {
        return m_value.is_boolean();
    }

    bool isDouble() const
    {
        return m_value.is_number_float();
    }

    bool isInteger() const
    {
        return m_value.is_number_integer();
    }

    bool isNull() const
    {
        return m_value.is_null();
    }

    bool isNumber() const
    {
        return m_value.is_number();
    }

    bool isObject() const
    {
        return m_value.is_object();
    }

    bool isString() const
    {
        return m_value.is_string();
    }

private:

    /// Return a reference to an empty object singleton
    static const nlohmann::json & emptyObject()
    {
        static const nlohmann::json object = nlohmann::json::object();
        return object;
    }

    /// Reference to the contained NlohmannJson value.
    const nlohmann::json &m_value;
};

/**
 * @brief   An implementation of the Adapter interface supporting NlohmannJson.
 *
 * This class is defined in terms of the BasicAdapter template class, which
 * helps to ensure that all of the Adapter implementations behave consistently.
 *
 * @see Adapter
 * @see BasicAdapter
 */
class NlohmannJsonAdapter
    : public BasicAdapter<NlohmannJsonAdapter,
                          NlohmannJsonArray<NlohmannJsonAdapter>,
                          NlohmannJsonObjectMember, NlohmannJsonObject,
                          NlohmannJsonValue<NlohmannJsonAdapter>>
{
public:
    /// Construct a NlohmannJsonAdapter that contains an empty object
    NlohmannJsonAdapter()
      : BasicAdapter() { }

    /// Construct a NlohmannJsonAdapter containing a specific Nlohmann Json
    /// object
    NlohmannJsonAdapter(const nlohmann::json &value)
        : BasicAdapter(NlohmannJsonValue<NlohmannJsonAdapter>{value})
    {
    }
};

template <class ValueType>
std::optional<NlohmannJsonObject>
NlohmannJsonValue<ValueType>::getObjectOptional() const
{
    if (m_value.is_object()) {
        return std::make_optional(NlohmannJsonObject(m_value));
    }

    return {};
}

/// Specialisation of the AdapterTraits template struct for NlohmannJsonAdapter.
template<>
struct AdapterTraits<valijson::adapters::NlohmannJsonAdapter>
{
    typedef nlohmann::json DocumentType;

    static std::string adapterName()
    {
        return "NlohmannJsonAdapter";
    }
};

inline bool NlohmannJsonFrozenValue::equalTo(const Adapter &other, bool strict) const
{
    return NlohmannJsonAdapter(m_value).equalTo(other, strict);
}


inline NlohmannJsonObjectMemberIterator<NlohmannJsonObjectMember>
NlohmannJsonObject::begin() const
{
    return m_value.begin();
}

inline NlohmannJsonObjectMemberIterator<NlohmannJsonObjectMember>
NlohmannJsonObject::end() const
{
    return m_value.end();
}

inline NlohmannJsonObjectMemberIterator<NlohmannJsonObjectMember>
NlohmannJsonObject::find(
        const std::string &propertyName) const
{
    return m_value.find(propertyName);
}

}  // namespace adapters
}  // namespace valijson
#pragma once

#include <iostream>

#include <nlohmann/json.hpp>

namespace valijson {
namespace utils {

inline bool loadDocument(const std::string &path, nlohmann::json &document)
{
    // Load schema JSON from file
    std::string file;
    if (!loadFile(path, file)) {
        std::cerr << "Failed to load json from file '" << path << "'."
                  << std::endl;
        return false;
    }

    // Parse schema
#if VALIJSON_USE_EXCEPTIONS
    try {
        document = nlohmann::json::parse(file);
    } catch (std::invalid_argument const& exception) {
        std::cerr << "nlohmann::json failed to parse the document\n"
            << "Parse error:" << exception.what() << "\n";
        return false;
    }
#else
    document = nlohmann::json::parse(file, nullptr, false);
    if (document.is_discarded()) {
        std::cerr << "nlohmann::json failed to parse the document.";
        return false;
    }
#endif

    return true;
}

}  // namespace utils
}  // namespace valijson<|MERGE_RESOLUTION|>--- conflicted
+++ resolved
@@ -2185,7 +2185,6 @@
         m_description(std::move(other.m_description)),
         m_id(std::move(other.m_id)),
         m_title(std::move(other.m_title)) { }
-<<<<<<< HEAD
 
     /**
      * @brief Move assign a Subschema
@@ -2204,26 +2203,6 @@
         std::swap(m_id, other.m_id);
         std::swap(m_title, other.m_title);
 
-=======
-
-    /**
-     * @brief Move assign a Subschema
-     *
-     * @param other Subschema that is move assigned to this Subschema
-     * @return Subschema&
-     */
-    Subschema & operator=(Subschema &&other)
-    {
-        // Swaps all members
-        std::swap(m_allocFn, other.m_allocFn);
-        std::swap(m_freeFn, other.m_freeFn);
-        std::swap(m_alwaysInvalid, other.m_alwaysInvalid);
-        std::swap(m_constraints, other.m_constraints);
-        std::swap(m_description, other.m_description);
-        std::swap(m_id, other.m_id);
-        std::swap(m_title, other.m_title);
-
->>>>>>> ac81f98c
         return *this;
     }
 
@@ -2549,7 +2528,6 @@
         // Makes other invalid by setting sharedEmptySubschema to nullptr
         other.sharedEmptySubschema = nullptr;
     }
-<<<<<<< HEAD
 
     /**
      * @brief Move assign a Schema
@@ -2566,24 +2544,6 @@
         std::swap(subschemaSet, other.subschemaSet);
         std::swap(sharedEmptySubschema, other.sharedEmptySubschema);
 
-=======
-
-    /**
-     * @brief Move assign a Schema
-     *
-     * @param other Schema that is move assigned to this Schema
-     * @return Schema&
-     */
-    Schema & operator=(Schema &&other)
-    {
-        // Calls the base class move assignment operator
-        Subschema::operator=(std::move(other));
-
-        // Swaps all Schema members
-        std::swap(subschemaSet, other.subschemaSet);
-        std::swap(sharedEmptySubschema, other.sharedEmptySubschema);
-
->>>>>>> ac81f98c
         return *this;
     }
 
@@ -7375,11 +7335,7 @@
         ValidationResults *childResults = (m_results) ? &newResults : nullptr;
 
         ValidationVisitor<AdapterType, RegexEngine> v(
-<<<<<<< HEAD
-            m_target, m_context, m_strictTypes, m_strictDateTime, childResults, m_regexesCache);
-=======
             m_target, m_path, m_strictTypes, m_strictDateTime, childResults, m_regexesCache);
->>>>>>> ac81f98c
 
         constraint.applyToSubschemas(
                 ValidateSubschemas(m_target, m_path, false, true, v, childResults, &numValidated, nullptr));
@@ -7412,13 +7368,8 @@
         ValidationResults* conditionalResults = (m_results) ? &newResults : nullptr;
 
         // Create a validator to evaluate the conditional
-<<<<<<< HEAD
-        ValidationVisitor ifValidator(m_target, m_context, m_strictTypes, m_strictDateTime, nullptr, m_regexesCache);
-        ValidationVisitor thenElseValidator(m_target, m_context, m_strictTypes, m_strictDateTime, conditionalResults, m_regexesCache);
-=======
         ValidationVisitor ifValidator(m_target, m_path, m_strictTypes, m_strictDateTime, nullptr, m_regexesCache);
         ValidationVisitor thenElseValidator(m_target, m_path, m_strictTypes, m_strictDateTime, conditionalResults, m_regexesCache);
->>>>>>> ac81f98c
 
         bool validated = false;
         if (ifValidator.validateSchema(*constraint.getIfSubschema())) {
@@ -7482,11 +7433,7 @@
 
         bool validated = false;
         for (const auto &el : arr) {
-<<<<<<< HEAD
-            ValidationVisitor containsValidator(el, m_context, m_strictTypes, m_strictDateTime, nullptr, m_regexesCache);
-=======
             ValidationVisitor containsValidator(el, m_path, m_strictTypes, m_strictDateTime, nullptr, m_regexesCache);
->>>>>>> ac81f98c
             if (containsValidator.validateSchema(*subschema)) {
                 validated = true;
                 break;
@@ -7710,11 +7657,7 @@
             }
 
             constraint.applyToItemSubschemas(
-<<<<<<< HEAD
-                    ValidateItems(arr, m_context, true, m_results != nullptr,
-=======
                     ValidateItems(arr, m_path, true, m_results != nullptr,
->>>>>>> ac81f98c
                             m_strictTypes, m_strictDateTime, m_results, &numValidated,
                             &validated, m_regexesCache));
 
@@ -7743,11 +7686,7 @@
                     });
 
                     ValidationVisitor<AdapterType, RegexEngine> validator(
-<<<<<<< HEAD
-                        *itr, newContext, m_strictTypes, m_strictDateTime, m_results, m_regexesCache);
-=======
                         *itr, newPath, m_strictTypes, m_strictDateTime, m_results, m_regexesCache);
->>>>>>> ac81f98c
 
                     if (!validator.validateSchema(*additionalItemsSubschema)) {
                         if (m_results) {
@@ -8123,11 +8062,7 @@
             return false;
         }
 
-<<<<<<< HEAD
-        ValidationVisitor<AdapterType, RegexEngine> v(m_target, m_context, m_strictTypes, m_strictDateTime, nullptr, m_regexesCache);
-=======
         ValidationVisitor<AdapterType, RegexEngine> v(m_target, m_path, m_strictTypes, m_strictDateTime, nullptr, m_regexesCache);
->>>>>>> ac81f98c
         if (v.validateSchema(*subschema)) {
             if (m_results) {
                 m_results->pushError(m_path,
@@ -8154,11 +8089,7 @@
         ValidationResults newResults;
         ValidationResults *childResults = (m_results) ? &newResults : nullptr;
         ValidationVisitor<AdapterType, RegexEngine> v(
-<<<<<<< HEAD
-            m_target, m_context, m_strictTypes, m_strictDateTime, childResults, m_regexesCache);
-=======
             m_target, m_path, m_strictTypes, m_strictDateTime, childResults, m_regexesCache);
->>>>>>> ac81f98c
 
         constraint.applyToSubschemas(
                 ValidateSubschemas(m_target, m_path, true, true, v, childResults, &numValidated, nullptr));
@@ -8265,11 +8196,7 @@
         const typename AdapterType::Object object = m_target.asObject();
         constraint.applyToProperties(
                 ValidatePropertySubschemas(
-<<<<<<< HEAD
-                        object, m_context, true, m_results != nullptr, true, m_strictTypes,
-=======
                         object, m_path, true, m_results != nullptr, true, m_strictTypes,
->>>>>>> ac81f98c
                         m_strictDateTime, m_results,
                         &propertiesMatched, &validated, m_regexesCache));
 
@@ -8283,11 +8210,7 @@
         // constraints
         constraint.applyToPatternProperties(
                 ValidatePatternPropertySubschemas(
-<<<<<<< HEAD
-                        object, m_context, true, false, true, m_strictTypes, m_strictDateTime,
-=======
                         object, m_path, true, false, true, m_strictTypes, m_strictDateTime,
->>>>>>> ac81f98c
                         m_results, &propertiesMatched,
                         &validated, m_regexesCache));
 
@@ -8326,11 +8249,7 @@
                 });
 
                 // Create a validator to validate the property's value
-<<<<<<< HEAD
-                ValidationVisitor validator(m.second, newContext, m_strictTypes, m_strictDateTime, m_results, m_regexesCache);
-=======
                 ValidationVisitor validator(m.second, newPath, m_strictTypes, m_strictDateTime, m_results, m_regexesCache);
->>>>>>> ac81f98c
                 if (!validator.validateSchema(*additionalPropertiesSubschema)) {
                     if (m_results) {
                         m_results->pushError(m_path, "Failed to validate against additional properties schema.");
@@ -8360,11 +8279,7 @@
         for (const typename AdapterType::ObjectMember m : m_target.asObject()) {
             adapters::StdStringAdapter stringAdapter(m.first);
             ValidationVisitor<adapters::StdStringAdapter, RegexEngine> validator(
-<<<<<<< HEAD
-                stringAdapter, m_context, m_strictTypes, m_strictDateTime, nullptr, m_regexesCache);
-=======
                 stringAdapter, m_path, m_strictTypes, m_strictDateTime, nullptr, m_regexesCache);
->>>>>>> ac81f98c
 
             if (!validator.validateSchema(*constraint.getSubschema())) {
                 return false;
@@ -8438,11 +8353,7 @@
 
             // Create a validator for the current array item
             ValidationVisitor<AdapterType, RegexEngine> validationVisitor(
-<<<<<<< HEAD
-                item, newContext, m_strictTypes, m_strictDateTime, m_results, m_regexesCache);
-=======
                 item, newPath, m_strictTypes, m_strictDateTime, m_results, m_regexesCache);
->>>>>>> ac81f98c
 
             // Perform validation
             if (!validationVisitor.validateSchema(*itemsSubschema)) {
@@ -8739,11 +8650,7 @@
             itr.advance(index);
 
             // Validate current array item
-<<<<<<< HEAD
-            ValidationVisitor validator(*itr, newContext, m_strictTypes, m_strictDateTime, m_results, m_regexesCache);
-=======
             ValidationVisitor validator(*itr, newPath, m_strictTypes, m_strictDateTime, m_results, m_regexesCache);
->>>>>>> ac81f98c
             if (validator.validateSchema(*subschema)) {
                 if (m_numValidated) {
                     (*m_numValidated)++;
@@ -8907,11 +8814,7 @@
                     });
 
                     // Recursively validate property's value
-<<<<<<< HEAD
-                    ValidationVisitor validator(m.second, newContext, m_strictTypes, m_strictDateTime, m_results, m_regexesCache);
-=======
                     ValidationVisitor validator(m.second, newPath, m_strictTypes, m_strictDateTime, m_results, m_regexesCache);
->>>>>>> ac81f98c
                     if (validator.validateSchema(*subschema)) {
                         continue;
                     }
@@ -9004,11 +8907,7 @@
             });
 
             // Recursively validate property's value
-<<<<<<< HEAD
-            ValidationVisitor validator(itr->second, newContext, m_strictTypes, m_strictDateTime, m_results, m_regexesCache);
-=======
             ValidationVisitor validator(itr->second, newPath, m_strictTypes, m_strictDateTime, m_results, m_regexesCache);
->>>>>>> ac81f98c
             if (validator.validateSchema(*subschema)) {
                 return m_continueOnSuccess;
             }
@@ -9305,11 +9204,7 @@
         // Construct a ValidationVisitor to perform validation at the root level
         ValidationVisitor<AdapterType, RegexEngine> v(
                 target,
-<<<<<<< HEAD
-                std::vector<std::string>(1, "<root>"),
-=======
                 ValidationResults::Path(),
->>>>>>> ac81f98c
                 strictTypes,
                 strictDateTime,
                 results,
@@ -9328,7 +9223,6 @@
 
     /// Cached regex objects for pattern constraint. Key - pattern.
     std::unordered_map<std::string, RegexEngine> regexesCache;
-<<<<<<< HEAD
 };
 
 /**
@@ -9348,27 +9242,6 @@
     internal::regex regex;
 };
 
-=======
-};
-
-/**
- * @brief   Struct that provides a default Regular Expression Engine using std::regex
- */
-struct DefaultRegexEngine
-{
-    DefaultRegexEngine(const std::string& pattern)
-      : regex(pattern) { }
-
-    static bool search(const std::string& s, const DefaultRegexEngine& r)
-    {
-        return internal::regex_search(s, r.regex);
-    }
-
-private:
-    internal::regex regex;
-};
-
->>>>>>> ac81f98c
 using Validator = ValidatorT<DefaultRegexEngine>;
 
 }  // namespace valijson
